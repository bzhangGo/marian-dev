cmake_minimum_required(VERSION 3.5.1)
set(CMAKE_MODULE_PATH ${CMAKE_CURRENT_SOURCE_DIR}/cmake)

if (POLICY CMP0074)
  cmake_policy(SET CMP0074 NEW) # CMake 3.12
endif ()

project(marian CXX C)
set(CMAKE_CXX_STANDARD 11)
set(CMAKE_CXX_STANDARD_REQUIRED ON)
set(BUILD_ARCH native CACHE STRING "Compile for this CPU architecture.")

# Custom CMake options
option(COMPILE_CPU "Compile CPU version" ON)
option(COMPILE_CUDA "Compile GPU version" ON)
option(COMPILE_EXAMPLES "Compile examples" OFF)
option(COMPILE_SERVER "Compile marian-server" OFF)
option(COMPILE_TESTS "Compile tests" OFF)
option(USE_APPLE_ACCELERATE "Compile with Apple Accelerate" OFF)
option(USE_CCACHE "Use ccache compiler cache (https://ccache.dev)" OFF)
option(USE_CUDNN "Use CUDNN library" OFF)
option(USE_DOXYGEN "Build documentation with Doxygen" ON)
option(USE_FBGEMM "Use FBGEMM" OFF)
option(USE_MKL "Compile with MKL support" ON)
option(USE_MPI "Use MPI library" OFF)
option(USE_NCCL "Use NCCL library" ON)
option(USE_SENTENCEPIECE "Download and compile SentencePiece" ON)
option(USE_STATIC_LIBS "Link statically against non-system libs" OFF)
option(GENERATE_MARIAN_INSTALL_TARGETS "Generate Marian install targets (requires CMake 3.12+)" OFF)

# fbgemm and sentencepiece are both defined with "non-local" installation targets (the source projects don't define them,
# so we define them in src\3rd_party\CMakeLists.txt), but that isn't supported until CMake 3.12. Prior to CMake 3.12,
# targets could only be install(...)ed in the same CMakeLists.txt they were defined. We currently target CMake 3.5.1
# as our minimum supported CMake version, so this option exists to provide compatibility by disabling install targets.
if(GENERATE_MARIAN_INSTALL_TARGETS AND ${CMAKE_VERSION} VERSION_LESS "3.12")
  message(WARNING "Marian install targets cannot be generated on CMake <3.12.\
    Please upgrade your CMake version or set GENERATE_MARIAN_INSTALL_TARGETS=OFF to remove this warning. Disabling installation targets.")
  set(GENERATE_MARIAN_INSTALL_TARGETS OFF CACHE BOOL "Forcing disabled installation targets due to CMake <3.12." FORCE)
endif()

if(GENERATE_MARIAN_INSTALL_TARGETS)
  include(GNUInstallDirs)                 # This defines default values for installation directories (all platforms even if named GNU)
  include(InstallRequiredSystemLibraries) # Tell CMake that the `install` target needs to install required system libraries (eg: Windows SDK)
  include(CMakePackageConfigHelpers)      # Helper to create relocatable packages

  install(EXPORT marian-targets           # Installation target
    DESTINATION ${CMAKE_INSTALL_LIBDIR}/cmake)
endif(GENERATE_MARIAN_INSTALL_TARGETS)

# use ccache (https://ccache.dev) for faster compilation if requested and available
if(USE_CCACHE)
  find_program(CCACHE_PROGRAM ccache)
  if(CCACHE_PROGRAM)
    message(STATUS "Will be using ccache for faster repeat compilation (use cmake -DUSE_CCACHE=off to disable).")
    set_property(GLOBAL PROPERTY RULE_LAUNCH_COMPILE "${CCACHE_PROGRAM}")
  else(CCACHE_PROGRAM)
    message(WARNING "Compilation with ccache requested but no ccache found.")
  endif(CCACHE_PROGRAM)
endif(USE_CCACHE)

# Project versioning
find_package(Git QUIET)
include(GetVersionFromFile)

message(STATUS "Project name: ${PROJECT_NAME}")
message(STATUS "Project version: ${PROJECT_VERSION_STRING_FULL}")

execute_process(COMMAND git submodule update --init --recursive --no-fetch
                WORKING_DIRECTORY ${CMAKE_CURRENT_SOURCE_DIR})

# Note that with CMake MSVC build, the option CMAKE_BUILD_TYPE is automatically derived from the key
# 'configurationType' in CMakeSettings.json configurations
if(NOT CMAKE_BUILD_TYPE)
  message(WARNING "CMAKE_BUILD_TYPE not set; setting to Release")
  set(CMAKE_BUILD_TYPE "Release")
endif()

###############################################################################
# Set compilation flags
if(MSVC)
# These are used in src/CMakeLists.txt on a per-target basis
  list(APPEND ALL_WARNINGS /WX; /W4;)

  # Disabled bogus warnings for CPU intrinsics:
  # C4310: cast truncates constant value
  # C4324: 'marian::cpu::int16::`anonymous-namespace'::ScatterPut': structure was padded due to alignment specifier
  # C4702: unreachable code; note it is also disabled globally in the VS project file
  set(DISABLE_GLOBALLY "/wd\"4310\" /wd\"4324\" /wd\"4702\"")

  # set(INTRINSICS "/arch:AVX")
  add_definitions(-DUSE_SSE2=1)

  # Or maybe use these?
  set(INTRINSICS "/arch:AVX2")
  # set(INTRINSICS "/arch:AVX512")
  # /bigobj is necessary for expression_operators.cpp. See https://stackoverflow.com/questions/15110580/penalty-of-the-msvs-compiler-flag-bigobj
  set(CMAKE_CXX_FLAGS           "/EHsc /DWIN32 /D_WINDOWS /DUNICODE /D_UNICODE /D_CRT_NONSTDC_NO_WARNINGS /D_CRT_SECURE_NO_WARNINGS /bigobj ${DISABLE_GLOBALLY}")
  set(CMAKE_CXX_FLAGS_RELEASE   "${CMAKE_CXX_FLAGS} /MT /O2 ${INTRINSICS} /Zi /MP /GL /DNDEBUG")
  set(CMAKE_CXX_FLAGS_DEBUG     "${CMAKE_CXX_FLAGS} /MTd /Od /Ob0 ${INTRINSICS} /RTC1 /Zi /D_DEBUG")

  # ignores warning LNK4049: locally defined symbol free imported - this comes from zlib
  set(CMAKE_EXE_LINKER_FLAGS         "${CMAKE_EXE_LINKER_FLAGS} /DEBUG /LTCG:incremental /INCREMENTAL:NO /ignore:4049")
  set(CMAKE_EXE_LINKER_FLAGS_RELEASE "${CMAKE_EXE_LINKER_FLAGS} /NODEFAULTLIB:MSVCRT")
  set(CMAKE_EXE_LINKER_FLAGS_DEBUG   "${CMAKE_EXE_LINKER_FLAGS} /NODEFAULTLIB:MSVCRTD")
  set(CMAKE_STATIC_LINKER_FLAGS      "${CMAKE_STATIC_LINKER_FLAGS} /LTCG:incremental")

  find_library(SHLWAPI Shlwapi.lib)
  set(EXT_LIBS ${EXT_LIBS} SHLWAPI)

  if(USE_FBGEMM)
    if(NOT USE_STATIC_LIBS) # FBGEMM on Windows can be compiled only statically via CMake
      message(FATAL_ERROR "FATAL ERROR: FBGEMM must be compiled statically on Windows, \
      add -DUSE_STATIC_LIBS=on to the cmake command")
    endif()
    set(EXT_LIBS ${EXT_LIBS} fbgemm)
    add_definitions(-DUSE_FBGEMM=1 -DFBGEMM_STATIC=1)
  endif(USE_FBGEMM)
else(MSVC)

  # Check we are using at least g++ 5.0
  if(CMAKE_CXX_COMPILER_ID STREQUAL "GNU" AND CMAKE_CXX_COMPILER_VERSION VERSION_LESS 5.0)
    message(FATAL_ERROR "FATAL ERROR: Compiling Marian requires at least g++ 5.0, your version is ${CMAKE_CXX_COMPILER_VERSION}")
  endif()

  # Detect support CPU instrinsics for the current platform. This will
  # only by used with BUILD_ARCH=native. For overridden BUILD_ARCH we
  # minimally use -msse4.1. This seems to work with MKL.
  set(INTRINSICS "")
  list(APPEND INTRINSICS_NVCC)

  if(BUILD_ARCH STREQUAL "native")
    message(STATUS "Checking support for CPU intrinsics")
    include(FindSSE)
    if(SSE2_FOUND)
      message(STATUS "SSE2 support found")
      set(INTRINSICS "${INTRINSICS} -msse2")
      list(APPEND INTRINSICS_NVCC -Xcompiler\ -msse2)
    endif(SSE2_FOUND)
    if(SSE3_FOUND)
      message(STATUS "SSE3 support found")
      set(INTRINSICS "${INTRINSICS} -msse3")
      list(APPEND INTRINSICS_NVCC -Xcompiler\ -msse3)
    endif(SSE3_FOUND)
    if(SSE4_1_FOUND)
      message(STATUS "SSE4.1 support found")
      set(INTRINSICS "${INTRINSICS} -msse4.1")
      list(APPEND INTRINSICS_NVCC -Xcompiler\ -msse4.1)
    endif(SSE4_1_FOUND)
    if(SSE4_2_FOUND)
      message(STATUS "SSE4.2 support found")
      set(INTRINSICS "${INTRINSICS} -msse4.2")
      list(APPEND INTRINSICS_NVCC -Xcompiler\ -msse4.2)
    endif(SSE4_2_FOUND)
    if(AVX_FOUND)
      message(STATUS "AVX support found")
      set(INTRINSICS "${INTRINSICS} -mavx")
      list(APPEND INTRINSICS_NVCC -Xcompiler\ -mavx)
    endif(AVX_FOUND)
    if(AVX2_FOUND)
      message(STATUS "AVX2 support found")
      set(INTRINSICS "${INTRINSICS} -mavx2")
      list(APPEND INTRINSICS_NVCC -Xcompiler\ -mavx2)
    endif(AVX2_FOUND)
    if(AVX512_FOUND)
      message(STATUS "AVX512 support found")
      set(INTRINSICS "${INTRINSICS} -mavx512f")
      list(APPEND INTRINSICS_NVCC -Xcompiler\ -mavx512f)
    endif(AVX512_FOUND)
  else()
    set(INTRINSICS "-msse4.1")
  endif()

  if(USE_FBGEMM)
    set(EXT_LIBS ${EXT_LIBS} fbgemm dl)
    add_definitions(-DUSE_FBGEMM=1)
  endif(USE_FBGEMM)

  if (CMAKE_CXX_COMPILER_ID MATCHES "Clang" AND CMAKE_CXX_COMPILER_VERSION VERSION_GREATER 9.0)
    # Clang-10.0.0 complains when CUDA is newer than 10.1
    set(CLANG_IGNORE_UNKNOWN_CUDA "-Wno-unknown-warning-option -Wno-unknown-cuda-version")
  endif()
  set(DISABLE_GLOBALLY "-Wno-unused-result ${CLANG_IGNORE_UNKNOWN_CUDA}")

  # These are used in src/CMakeLists.txt on a per-target basis
  list(APPEND ALL_WARNINGS -Wall; -Werror; -Wextra; -Wno-unused-result; -Wno-deprecated;
    -Wno-pragmas; -Wno-unused-parameter; -Wno-unused-function;
    -Wno-unused-value; -Wno-unknown-pragmas; -Wno-sign-compare;
    -Wno-missing-field-initializers;)

  # This warning does not exist prior to gcc 5.0
  if(CMAKE_COMPILER_IS_GNUCC AND CMAKE_CXX_COMPILER_VERSION VERSION_GREATER 5.0)
    list(APPEND ALL_WARNINGS -Wsuggest-override -Wno-int-in-bool-context)
  endif()

  if(CMAKE_COMPILER_IS_GNUCC)
    # these flags are not known to clang
    set(CMAKE_GCC_FLAGS "-Wl,--no-as-needed")
    set(CMAKE_RDYNAMIC_FLAG "-rdynamic")
  endif(CMAKE_COMPILER_IS_GNUCC)

  set(CMAKE_CXX_FLAGS                 "-std=c++11 -pthread ${CMAKE_GCC_FLAGS} -fPIC ${DISABLE_GLOBALLY} -march=${BUILD_ARCH} ${INTRINSICS}")
  set(CMAKE_CXX_FLAGS_RELEASE         "-O3 -m64 -funroll-loops -g ${CMAKE_RDYNAMIC_FLAG}")
  set(CMAKE_CXX_FLAGS_DEBUG           "-O0 -g ${CMAKE_RDYNAMIC_FLAG}")
  set(CMAKE_CXX_FLAGS_SLIM            "-O3 -m64 -funroll-loops -DNDEBUG")
  set(CMAKE_CXX_FLAGS_RELWITHDEBINFO  "${CMAKE_CXX_FLAGS_RELEASE}")
  set(CMAKE_CXX_FLAGS_PROFILE         "${CMAKE_CXX_FLAGS_RELEASE} -pg")
  set(CMAKE_CXX_FLAGS_PROFGEN         "${CMAKE_CXX_FLAGS_RELEASE} -fprofile-generate -fprofile-correction")
  set(CMAKE_CXX_FLAGS_PROFUSE         "${CMAKE_CXX_FLAGS_RELEASE} -fprofile-use -fprofile-correction")

  # these need to be set separately
  set(CMAKE_C_FLAGS                 "-pthread ${CMAKE_GCC_FLAGS} -fPIC ${DISABLE_GLOBALLY} -march=${BUILD_ARCH} ${INTRINSICS}")
  set(CMAKE_C_FLAGS_RELEASE         "-O3 -m64 -funroll-loops -g ${CMAKE_RDYNAMIC_FLAG}")
  set(CMAKE_C_FLAGS_DEBUG           "-O0 -g ${CMAKE_RDYNAMIC_FLAG}")
  set(CMAKE_C_FLAGS_SLIM            "-O3 -m64 -funroll-loops -DNDEBUG")
  set(CMAKE_C_FLAGS_RELWITHDEBINFO  "${CMAKE_C_FLAGS_RELEASE}")
  set(CMAKE_C_FLAGS_PROFILE         "${CMAKE_C_FLAGS_RELEASE} -pg")
  set(CMAKE_C_FLAGS_PROFGEN         "${CMAKE_C_FLAGS_RELEASE} -fprofile-generate -fprofile-correction")
  set(CMAKE_C_FLAGS_PROFUSE         "${CMAKE_C_FLAGS_RELEASE} -fprofile-use -fprofile-correction")
endif(MSVC)

# with gcc 7.0 and above we need to mark fallthrough in switch case statements
# that can be done in comments for backcompat, but CCACHE removes comments.
# -C makes gcc keep comments.
if(USE_CCACHE)
  set(CMAKE_CXX_FLAGS "${CMAKE_CXX_FLAGS} -C")
endif()

###############################################################################
# Downloading SentencePiece if requested and set to compile with it.
# Requires all the dependencies imposed by SentencePiece
if(USE_SENTENCEPIECE)
  set(CMAKE_CXX_FLAGS "${CMAKE_CXX_FLAGS} -DUSE_SENTENCEPIECE")
  LIST(APPEND CUDA_NVCC_FLAGS -DUSE_SENTENCEPIECE; )
  set(EXT_LIBS ${EXT_LIBS} sentencepiece sentencepiece_train)
endif()

if(USE_ONNX)
  message(STATUS "Enabling experimental ONNX support")
  set(CMAKE_CXX_FLAGS "${CMAKE_CXX_FLAGS} -DUSE_ONNX")
  # TODO: likely required to find protobuf by itself, we should check/fix this. Before it would take advantage of sentencepiece doing that.
  set(EXT_LIBS ${EXT_LIBS} protobuf)
  include_directories(${Protobuf_INCLUDE_DIRS})
endif()

# Find packages
set(EXT_LIBS ${EXT_LIBS} ${CMAKE_DL_LIBS})

###############################################################################
if(COMPILE_CUDA)

if(USE_STATIC_LIBS)
  # link statically to stdlib libraries
  if(NOT MSVC)
    set(CMAKE_EXE_LINKER_FLAGS "-static-libgcc -static-libstdc++")
  endif()

  # look for libraries that have .a suffix
  set(_ORIG_CMAKE_FIND_LIBRARY_SUFFIXES ${CMAKE_FIND_LIBRARY_SUFFIXES})
  if(WIN32)
    list(INSERT CMAKE_FIND_LIBRARY_SUFFIXES 0 .lib .a)
  else()
    set(CMAKE_FIND_LIBRARY_SUFFIXES .a _static.a)
  endif()
endif()

find_package(CUDA "9.0") # TODO: only enable FP16-related options for compute_70 and higher.
if(CUDA_FOUND)
  # CUDA >= 10.0 requires CMake >= 3.12.2
  if((CUDA_VERSION VERSION_EQUAL "10.0" OR CUDA_VERSION VERSION_GREATER "10.0") AND (CMAKE_VERSION VERSION_LESS "3.12.2"))
      message(WARNING "On some Unix systems CUDA 10.0+ requires CMake 3.12.2+; you use CMake ${CMAKE_VERSION}")
  endif()

  # We want to compile as many targets as possible but different CUDA versions support different targets.
  # Let's instead enable options based on what cuda version we have.
  if((CUDA_VERSION VERSION_EQUAL "9.0" OR CUDA_VERSION VERSION_GREATER "9.0") AND CUDA_VERSION VERSION_LESS "11.0")
    option(COMPILE_CUDA_SM35 "Compile GPU version with SM35 support" ON)
    option(COMPILE_CUDA_SM50 "Compile GPU version with SM50 support" ON)
    option(COMPILE_CUDA_SM60 "Compile GPU version with SM60 support" ON)
    option(COMPILE_CUDA_SM70 "Compile GPU version with SM70 support" ON)
  endif()
  if((CUDA_VERSION VERSION_EQUAL "10.0" OR CUDA_VERSION VERSION_GREATER "10.0") AND CUDA_VERSION VERSION_LESS "11.0")
    option(COMPILE_CUDA_SM35 "Compile GPU version with SM35 support" ON)
    option(COMPILE_CUDA_SM50 "Compile GPU version with SM50 support" ON)
    option(COMPILE_CUDA_SM60 "Compile GPU version with SM60 support" ON)
    option(COMPILE_CUDA_SM70 "Compile GPU version with SM70 support" ON)
    option(COMPILE_CUDA_SM75 "Compile GPU version with SM75 support" ON)
  endif()
  if(CUDA_VERSION VERSION_EQUAL "11.0" OR CUDA_VERSION VERSION_GREATER "11.0")
    option(COMPILE_CUDA_SM35 "Compile GPU version with SM35 support" OFF) # deprecated for CUDA 11
    option(COMPILE_CUDA_SM50 "Compile GPU version with SM50 support" OFF) # deprecated for CUDA 11
    option(COMPILE_CUDA_SM60 "Compile GPU version with SM60 support" ON)
    option(COMPILE_CUDA_SM70 "Compile GPU version with SM70 support" ON)
    option(COMPILE_CUDA_SM75 "Compile GPU version with SM75 support" ON)
    option(COMPILE_CUDA_SM80 "Compile GPU version with SM80 support" ON)
  endif()

  if(COMPILE_CUDA_SM35)
    LIST(APPEND COMPUTE -arch=sm_35; -gencode=arch=compute_35,code=sm_35;)                             # Tesla K40 and above
  endif(COMPILE_CUDA_SM35)
  if(COMPILE_CUDA_SM50)
    LIST(APPEND COMPUTE -gencode=arch=compute_50,code=sm_50; -gencode=arch=compute_52,code=sm_52;)     # Maxwell GPUs
  endif(COMPILE_CUDA_SM50)
  if(COMPILE_CUDA_SM60)
    LIST(APPEND COMPUTE -gencode=arch=compute_60,code=sm_60; -gencode=arch=compute_61,code=sm_61;)     # Pascal GPUs
  endif(COMPILE_CUDA_SM60)
  if(COMPILE_CUDA_SM70)
    LIST(APPEND COMPUTE -gencode=arch=compute_70,code=sm_70; -gencode=arch=compute_70,code=compute_70) # Volta GPUs
  endif(COMPILE_CUDA_SM70)
  if(CUDA_VERSION VERSION_EQUAL "10.0" OR CUDA_VERSION VERSION_GREATER "10.0")
    if(COMPILE_CUDA_SM75)
        LIST(APPEND COMPUTE -gencode=arch=compute_75,code=sm_75; -gencode=arch=compute_75,code=compute_75) # Turing GPUs
    endif(COMPILE_CUDA_SM75)
  endif()
  if(CUDA_VERSION VERSION_EQUAL "11.0" OR CUDA_VERSION VERSION_GREATER "11.0")
    if(COMPILE_CUDA_SM80)
        LIST(APPEND COMPUTE -gencode=arch=compute_80,code=sm_80; -gencode=arch=compute_80,code=compute_80) # Ampere GPUs
    endif(COMPILE_CUDA_SM80)
  endif()

  if(USE_STATIC_LIBS)
    set(EXT_LIBS ${EXT_LIBS} ${CUDA_curand_LIBRARY} ${CUDA_cusparse_LIBRARY} ${CUDA_CUBLAS_LIBRARIES})
    set(CUDA_LIBS ${CUDA_curand_LIBRARY} ${CUDA_cusparse_LIBRARY} ${CUDA_CUBLAS_LIBRARIES})
    find_library(CUDA_culibos_LIBRARY NAMES culibos PATHS ${CUDA_TOOLKIT_ROOT_DIR}/lib64 ${CUDA_TOOLKIT_ROOT_DIR}/lib/x64)
    # The cuLIBOS library does not seem to exist in Windows CUDA toolkit installs
    if(CUDA_culibos_LIBRARY)
      set(EXT_LIBS ${EXT_LIBS} ${CUDA_culibos_LIBRARY})
      set(CUDA_LIBS ${CUDA_LIBS} ${CUDA_culibos_LIBRARY})
    elseif(NOT WIN32)
      message(FATAL_ERROR "cuLIBOS library not found")
    endif()
    # CUDA 10.1 introduces cublasLt library that is required on static build
    if ((CUDA_VERSION VERSION_EQUAL "10.1" OR CUDA_VERSION VERSION_GREATER "10.1"))
      find_library(CUDA_cublasLt_LIBRARY NAMES cublasLt PATHS ${CUDA_TOOLKIT_ROOT_DIR}/lib64 ${CUDA_TOOLKIT_ROOT_DIR}/lib/x64)
      if(NOT CUDA_cublasLt_LIBRARY)
        message(FATAL_ERROR "cuBLASLt library not found")
      endif()
      set(EXT_LIBS ${EXT_LIBS} ${CUDA_cublasLt_LIBRARY})
      set(CUDA_LIBS ${CUDA_LIBS} ${CUDA_cublasLt_LIBRARY})
    endif()
    message(STATUS "Found CUDA libraries: ${CUDA_LIBS}")
  else(USE_STATIC_LIBS)
    set(EXT_LIBS ${EXT_LIBS} ${CUDA_curand_LIBRARY} ${CUDA_cusparse_LIBRARY} ${CUDA_CUBLAS_LIBRARIES})
    message(STATUS "Found CUDA libraries: ${CUDA_curand_LIBRARY} ${CUDA_cusparse_LIBRARY} ${CUDA_CUBLAS_LIBRARIES}")
  endif(USE_STATIC_LIBS)

  if(USE_CUDNN)
    find_package(CUDNN "7.0")
    if(CUDNN_FOUND)
      include_directories(${CUDNN_INCLUDE_DIRS})
      set(EXT_LIBS ${EXT_LIBS} ${CUDNN_LIBRARIES})
      set(CMAKE_CXX_FLAGS "${CMAKE_CXX_FLAGS} -DCUDNN")
      LIST(APPEND CUDA_NVCC_FLAGS -DCUDNN; )
    endif(CUDNN_FOUND)
  endif(USE_CUDNN)

  set(CMAKE_CXX_FLAGS "${CMAKE_CXX_FLAGS} -DCUDA_FOUND")
  list(APPEND CUDA_NVCC_FLAGS -DCUDA_FOUND; )

  if(MSVC)
    list(APPEND CUDA_NVCC_FLAGS -DBOOST_PP_VARIADICS=0; )
  endif()

  if(USE_NCCL)
    add_library(nccl STATIC IMPORTED)
    set(EXT_LIBS ${EXT_LIBS} nccl)
    set(CMAKE_CXX_FLAGS "${CMAKE_CXX_FLAGS} -DUSE_NCCL")
    LIST(APPEND CUDA_NVCC_FLAGS -DUSE_NCCL; )
  endif(USE_NCCL)

  if(USE_STATIC_LIBS)
    set(CMAKE_FIND_LIBRARY_SUFFIXES ${_ORIG_CMAKE_FIND_LIBRARY_SUFFIXES})
  endif()

else(CUDA_FOUND)
  message("
Cannot find suitable CUDA libraries. Specify the path explicitly with
  -DCUDA_TOOLKIT_ROOT_DIR=/path/to/appropriate/cuda/installation
   (hint: try /usr/local/$(readlink /usr/local/cuda))
OR compile the CPU-only version of Marian with
  -DCOMPILE_CUDA=off
")
  message(FATAL_ERROR "FATAL ERROR: No suitable CUDA library found.")
endif(CUDA_FOUND)

else(COMPILE_CUDA)
  message(WARNING "COMPILE_CUDA=off : Building only CPU version")
endif(COMPILE_CUDA)

# TODO: make compatible with older CUDA versions
if(CMAKE_BUILD_TYPE STREQUAL "Debug")
  list(APPEND CUDA_NVCC_FLAGS --default-stream per-thread; -O0; -g; --use_fast_math; ${COMPUTE})
else(CMAKE_BUILD_TYPE STREQUAL "Debug")
  list(APPEND CUDA_NVCC_FLAGS --default-stream per-thread; -O3; -g; --use_fast_math; ${COMPUTE})
endif(CMAKE_BUILD_TYPE STREQUAL "Debug")
if(NOT MSVC)
  # @TODO: add warnings here too
  list(APPEND CUDA_NVCC_FLAGS -ccbin ${CMAKE_C_COMPILER}; -std=c++11; -Xcompiler\ -fPIC; -Xcompiler\ -Wno-unused-result; -Xcompiler\ -Wno-deprecated; -Xcompiler\ -Wno-pragmas; -Xcompiler\ -Wno-unused-value; -Xcompiler\ -Werror;)
  list(APPEND CUDA_NVCC_FLAGS ${INTRINSICS_NVCC})
else()
  list(APPEND CUDA_NVCC_FLAGS -Xcompiler\ /FS; -Xcompiler\ /MT$<$<CONFIG:Debug>:d>; )
endif()

list(REMOVE_DUPLICATES CUDA_NVCC_FLAGS)
set(CUDA_PROPAGATE_HOST_FLAGS OFF)

if(USE_STATIC_LIBS)
  set(_ORIG_CMAKE_FIND_LIBRARY_SUFFIXES ${CMAKE_FIND_LIBRARY_SUFFIXES})
  if(WIN32)
    list(INSERT CMAKE_FIND_LIBRARY_SUFFIXES 0 .lib .a)
  else()
    set(CMAKE_FIND_LIBRARY_SUFFIXES .a)
  endif()
endif()

###############################################################################
# Find Tcmalloc
if(NOT WIN32)
  find_package(Tcmalloc)
  if(Tcmalloc_FOUND)
    include_directories(${Tcmalloc_INCLUDE_DIR})
    set(EXT_LIBS ${EXT_LIBS} ${Tcmalloc_LIBRARIES})
  else(Tcmalloc_FOUND)
    message(WARNING "Cannot find TCMalloc library. Continuing.")
  endif(Tcmalloc_FOUND)
endif()

###############################################################################
# Find MPI
if(USE_MPI)
  find_package(MPI 2.0)
  if(MPI_FOUND)
    include_directories(${MPI_INCLUDE_PATH})
    set(EXT_LIBS ${EXT_LIBS} ${MPI_LIBRARIES})
    add_definitions(-DMPI_FOUND=1)
  endif(MPI_FOUND)
endif(USE_MPI)

###############################################################################
# Find BLAS library
if(COMPILE_CPU)
<<<<<<< HEAD
  set(EXT_LIBS ${EXT_LIBS} intgemm) # Enable intgemm when compiling CPU
  add_definitions(-DCOMPILE_CPU=1)
=======
  if(NOT GENERATE_MARIAN_INSTALL_TARGETS)
    set(EXT_LIBS ${EXT_LIBS} intgemm) # Enable intgemm when compiling CPU
    add_definitions(-DCOMPILE_CPU=1)
  endif()
>>>>>>> bd9feacf
  if(USE_APPLE_ACCELERATE)
    if(NOT APPLE)
      message(FATAL_ERROR "FATAL ERROR: Apple Accelerate only works on macOS.")
    endif()
    set(BLAS_VENDOR "Accelerate")
    # see https://developer.apple.com/documentation/accelerate for more info
    # you may need to install Xcode command line tools if you don't have them already (https://developer.apple.com/xcode/features/)
    include_directories("/Library/Developer/CommandLineTools/SDKs/MacOSX.sdk/System/Library/Frameworks/Accelerate.framework/Frameworks/vecLib.framework/Headers")
    set(EXT_LIBS ${EXT_LIBS} "-framework Accelerate")
    add_definitions(-DBLAS_FOUND=1)
  else(USE_APPLE_ACCELERATE)
    if(USE_MKL)
      find_package(MKL)
    endif(USE_MKL)
    if(MKL_FOUND)
      include_directories(${MKL_INCLUDE_DIR})
      set(EXT_LIBS ${EXT_LIBS} ${MKL_LIBRARIES})
      set(BLAS_FOUND TRUE)
      add_definitions(-DBLAS_FOUND=1 -DMKL_FOUND=1)
    else(MKL_FOUND)
      set(BLAS_VENDOR "OpenBLAS")
      find_package(BLAS)
      if(BLAS_FOUND)
        include(FindCBLAS)
        if(CBLAS_FOUND)
          include_directories(${BLAS_INCLUDE_DIR} ${CBLAS_INCLUDE_DIR})
          set(EXT_LIBS ${EXT_LIBS} ${BLAS_LIBRARIES} ${CBLAS_LIBRARIES})
          add_definitions(-DBLAS_FOUND=1)
        endif(CBLAS_FOUND)
      endif(BLAS_FOUND)
    endif(MKL_FOUND)
  endif(USE_APPLE_ACCELERATE)
endif(COMPILE_CPU)

###############################################################################
# Find OpenSSL
set(BOOST_COMPONENTS "")
if(COMPILE_SERVER)
  find_package(OpenSSL)
  if(OpenSSL_FOUND)
    message(STATUS "Found OpenSSL")
    include_directories(${OPENSSL_INCLUDE_DIR})
    set(EXT_LIBS ${EXT_LIBS} ${OPENSSL_CRYPTO_LIBRARY})
    if(MSVC AND USE_STATIC_LIBS)
      # "If you link with static OpenSSL libraries then you're expected to additionally link your
      # application with WS2_32.LIB, GDI32.LIB, ADVAPI32.LIB, CRYPT32.LIB and USER32.LIB"
      # See https://github.com/openssl/openssl/blob/OpenSSL_1_1_1d/NOTES.WIN#L127
      # Linking with crypt32.lib seem to be enough.
      set(EXT_LIBS ${EXT_LIBS} crypt32.lib)
    endif()
    set(BOOST_COMPONENTS ${BOOST_COMPONENTS} system)
  else(OpenSSL_FOUND)
    message(WARNING "Cannot find OpenSSL library. Not compiling server.")
    set(COMPILE_SERVER "off")
  endif(OpenSSL_FOUND)
endif(COMPILE_SERVER)

###############################################################################
# Undo static lib search and put non-static searches here:

if(USE_STATIC_LIBS)
  set(CMAKE_FIND_LIBRARY_SUFFIXES ${_ORIG_CMAKE_FIND_LIBRARY_SUFFIXES})
endif()

# Find MPI
if(USE_MPI)  
  # 2.0 refers to MPI2 standard. OpenMPI is an implementation of that standard regardless of the specific OpenMPI version 
  # e.g. OpenMPI 1.10 implements MPI2 and will be found correctly.
  find_package(MPI 2.0 REQUIRED)
  if(MPI_FOUND)
    include_directories(${MPI_INCLUDE_PATH})
    set(EXT_LIBS "${EXT_LIBS} ${MPI_LIBRARIES}")
    if(USE_STATIC_LIBS) # alternatively this could install OpenMPI like NCCL and link against that statically with greater control
      message(WARNING "MPI implementations are notoriously difficult to link statically, linking ${MPI_LIBRARIES} dynamically despite -DUSE_STATIC_LIBS=on")
    endif(USE_STATIC_LIBS)
    add_definitions(-DMPI_FOUND=1)
  endif(MPI_FOUND)
endif(USE_MPI)

# TODO: move inside if(BOOST_COMPONENTS) 
if(USE_STATIC_LIBS)
  set(Boost_USE_STATIC_LIBS ON)
endif()

###############################################################################
# Find Boost if required
if(BOOST_COMPONENTS)
  find_package(Boost COMPONENTS ${BOOST_COMPONENTS})
  if(Boost_FOUND)
    include_directories(${Boost_INCLUDE_DIRS})
    set(EXT_LIBS ${EXT_LIBS} ${Boost_LIBRARIES})
    set(EXT_LIBS ${EXT_LIBS} ${ZLIB_LIBRARIES}) # hack for static compilation
  else(Boost_FOUND)
    message(SEND_ERROR "Cannot find Boost libraries. Terminating.")
  endif(Boost_FOUND)
endif(BOOST_COMPONENTS)

###############################################################################
if(COMPILE_TESTS)
  enable_testing()
endif(COMPILE_TESTS)

if(COMPILE_EXAMPLES)
  add_definitions(-DCOMPILE_EXAMPLES=1)
endif(COMPILE_EXAMPLES)

# Generate project_version.h to reflect our version number
configure_file(${CMAKE_CURRENT_SOURCE_DIR}/src/common/project_version.h.in
               ${CMAKE_CURRENT_SOURCE_DIR}/src/common/project_version.h @ONLY)

# Generate build_info.cpp with CMake cache variables
include(GetCacheVariables)

# make sure src/common/build_info.cpp has been removed
execute_process(COMMAND rm ${CMAKE_CURRENT_SOURCE_DIR}/src/common/build_info.cpp
                OUTPUT_QUIET ERROR_QUIET)
configure_file(${CMAKE_CURRENT_SOURCE_DIR}/src/common/build_info.cpp.in
               ${CMAKE_CURRENT_BINARY_DIR}/src/common/build_info.cpp @ONLY)

# Compile source files
include_directories(${marian_SOURCE_DIR}/src)
add_subdirectory(src)

###############################################################################
if(USE_DOXYGEN)
# Add a target to generate API documentation with Doxygen
find_package(Doxygen)
if(DOXYGEN_FOUND)
  configure_file(${CMAKE_CURRENT_SOURCE_DIR}/Doxyfile.in
           ${CMAKE_CURRENT_BINARY_DIR}/Doxyfile @ONLY)
  add_custom_target(doc
    ${DOXYGEN_EXECUTABLE} ${CMAKE_CURRENT_BINARY_DIR}/Doxyfile
    WORKING_DIRECTORY ${CMAKE_CURRENT_BINARY_DIR}
   COMMENT "Generating API documentation with Doxygen" VERBATIM
  )
endif(DOXYGEN_FOUND)
endif(USE_DOXYGEN)<|MERGE_RESOLUTION|>--- conflicted
+++ resolved
@@ -438,15 +438,10 @@
 ###############################################################################
 # Find BLAS library
 if(COMPILE_CPU)
-<<<<<<< HEAD
-  set(EXT_LIBS ${EXT_LIBS} intgemm) # Enable intgemm when compiling CPU
-  add_definitions(-DCOMPILE_CPU=1)
-=======
   if(NOT GENERATE_MARIAN_INSTALL_TARGETS)
     set(EXT_LIBS ${EXT_LIBS} intgemm) # Enable intgemm when compiling CPU
     add_definitions(-DCOMPILE_CPU=1)
   endif()
->>>>>>> bd9feacf
   if(USE_APPLE_ACCELERATE)
     if(NOT APPLE)
       message(FATAL_ERROR "FATAL ERROR: Apple Accelerate only works on macOS.")
