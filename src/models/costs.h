#pragma once

#include "layers/generic.h"
#include "layers/guided_alignment.h"
#include "layers/loss.h"
#include "layers/weight.h"
#include "models/encoder_decoder.h"
#include "models/encoder_classifier.h"

namespace marian {
namespace models {

// @TODO: this whole file is an unholy mess and needs to be refactored.
// Using MultiRationalLoss is a first improvement, but we can probably
// unify classifier and decoder costs. Also rethink step-wise cost.

// @TODO: inheritance and polymorphism is used here in a rather unclear way.
// E.g. returns Ptr<MultiRationalLoss> which should be Ptr<RationalLoss>?
// Other functions return RationalLoss directly without Ptr<...>, but also
// they do not need polymorphism here.

class CostBase {
public:
  virtual Ptr<MultiRationalLoss> apply(Ptr<ModelBase> model,
                                       Ptr<ExpressionGraph> graph,
                                       Ptr<data::Batch> batch,
                                       bool clearGraph = true) = 0;
};

class EncoderDecoderCE : public CostBase {
protected:
  Ptr<Options> options_;

  bool inference_{false};
  bool toBeWeighted_{false};

  // @TODO: single loss seems wrong
  Ptr<LabelwiseLoss> loss_;
  Ptr<WeightingBase> weighter_;

public:
  EncoderDecoderCE(Ptr<Options> options)
      : options_(options), inference_(options->get<bool>("inference", false)) {
    loss_ = newLoss(options_, inference_);

    toBeWeighted_
        = (options_->hasAndNotEmpty("data-weighting") && !inference_)
          || (options_->has("dynamic-weighting") && options_->get<bool>("dynamic-weighting")
              && !inference_);
    if(toBeWeighted_)
      weighter_ = WeightingFactory(options_);
  }

  Ptr<MultiRationalLoss> apply(Ptr<ModelBase> model,
             Ptr<ExpressionGraph> graph,
             Ptr<data::Batch> batch,
             bool clearGraph = true) override {
    auto encdec = std::static_pointer_cast<EncoderDecoder>(model);
    auto corpusBatch = std::static_pointer_cast<data::CorpusBatch>(batch);

    auto state = encdec->stepAll(graph, corpusBatch, clearGraph);

    Expr weights;
    if(toBeWeighted_)
      weights = weighter_->getWeights(graph, corpusBatch);

    // multi-objective training
    Ptr<MultiRationalLoss> multiLoss = newMultiLoss(options_);

    // @TODO: adapt to multi-objective training with multiple decoders
    auto partialLoss = loss_->apply(state->getLogProbs(),
                                    state->getTargetWords(),
                                    state->getTargetMask(),
                                    weights);
    multiLoss->push_back(partialLoss);

    if(options_->get("guided-alignment", std::string("none")) != "none" && !inference_) {
      auto attentionVectors = encdec->getDecoders()[0]->getAlignments();
      ABORT_IF(attentionVectors.empty(), "Model does not seem to support alignments");

      auto attention = concatenate(attentionVectors, /*axis =*/ -1);

      auto alignmentLoss = guidedAlignmentCost(graph, corpusBatch, options_, attention);
      multiLoss->push_back(alignmentLoss);
    }

    return multiLoss;
  }
};

// Wraps an EncoderClassifier so it can produce a cost from raw logits. @TODO: Needs refactoring
class EncoderClassifierCE : public CostBase {
protected:
  Ptr<Options> options_;
  bool inference_{false};

  // @TODO: single loss seems wrong, especially since we support multiple objectives here,
  // also not sure this needs to be a member at all.
  Ptr<LabelwiseLoss> loss_;

public:
  EncoderClassifierCE(Ptr<Options> options)
      : options_(options), inference_(options->get<bool>("inference", false)) {
    loss_ = newLoss(options_, inference_);
  }

  Ptr<MultiRationalLoss> apply(Ptr<ModelBase> model,
             Ptr<ExpressionGraph> graph,
             Ptr<data::Batch> batch,
             bool clearGraph = true) override {

    auto enccls = std::static_pointer_cast<EncoderClassifier>(model);
    auto corpusBatch = std::static_pointer_cast<data::CorpusBatch>(batch);

    auto states = enccls->apply(graph, corpusBatch, clearGraph);

    // multi-objective training
    Ptr<MultiRationalLoss> multiLoss = newMultiLoss(options_);
    for(int i = 0; i < states.size(); ++i) {
      auto partialLoss = loss_->apply(states[i]->getLogProbs(),
                                      states[i]->getTargetWords(),
                                      /*mask=*/nullptr,
                                      /*weights=*/nullptr);
      multiLoss->push_back(partialLoss);
    }
    return multiLoss;
  }
};

class Trainer : public CriterionBase {
protected:
  Ptr<ModelBase> model_;
  Ptr<CostBase> cost_;

public:
  Trainer(Ptr<ModelBase> model, Ptr<CostBase> cost)
      : model_(model), cost_(cost) {}

  Ptr<ModelBase> getModel() { return model_; }

  virtual void load(Ptr<ExpressionGraph> graph,
                    const std::string& name,
                    bool markedReloaded = true) override {
    model_->load(graph, name, markedReloaded);
  };

  virtual void save(Ptr<ExpressionGraph> graph,
                    const std::string& name,
                    bool saveTranslatorConfig = false) override {
    model_->save(graph, name, saveTranslatorConfig);
  }

  virtual Logits build(Ptr<ExpressionGraph> graph,
                       Ptr<data::Batch> batch,
                       bool clearGraph = true) override {
    return Logits(cost_->apply(model_, graph, batch, clearGraph));
  };

  virtual void clear(Ptr<ExpressionGraph> graph) override { model_->clear(graph); };
};

class LogProbBase {
public:
  virtual Expr apply(Ptr<ModelBase> model,
                     Ptr<ExpressionGraph> graph,
                     Ptr<data::Batch> batch,
                     bool clearGraph = true) = 0;
};

// @TODO: Name 'scorer' is ambiguous: Does it compute scores for all classes, or the loss value for the ground truth?
//        Beam search uses it for the former meaning, while 'marian score' and validation in the latter.
//        This class is for the former use. The latter is done using Trainer.
class Scorer : public ModelBase {
protected:
  Ptr<ModelBase> model_;
  Ptr<LogProbBase> logProb_;

public:
  Scorer(Ptr<ModelBase> model, Ptr<LogProbBase> cost)
      : model_(model), logProb_(cost) {}

  Ptr<ModelBase> getModel() { return model_; }

  virtual void load(Ptr<ExpressionGraph> graph,
                    const std::string& name,
                    bool markedReloaded = true) override {
    model_->load(graph, name, markedReloaded);
  };

  virtual void save(Ptr<ExpressionGraph> graph,
                    const std::string& name,
                    bool saveTranslatorConfig = false) override {
    model_->save(graph, name, saveTranslatorConfig);
  }

  virtual Expr build(Ptr<ExpressionGraph> graph,
                     Ptr<data::Batch> batch,
                     bool clearGraph = true) override {
    return logProb_->apply(model_, graph, batch, clearGraph);
  };

  virtual void clear(Ptr<ExpressionGraph> graph) override { model_->clear(graph); };
};

class CostStep {
public:
  // @BUGBUG: This is not a function application. Rather, it updates 'state' in-place.
  // Suggest to call it updateState, and not return the state object.
  virtual Ptr<DecoderState> apply(Ptr<DecoderState> state) = 0;
};

class LogSoftmaxStep : public CostStep {
public:
  virtual Ptr<DecoderState> apply(Ptr<DecoderState> state) override {
    // decoder needs normalized probabilities (note: skipped if beam 1 and --skip-cost)
    state->setLogProbs(state->getLogProbs().applyUnaryFunction(logsoftmax));
    return state;
  }
};

// Gumbel-max noising for sampling during beam-search
// Seems to work well enough with beam-size=1. Turn on
// with --output-sampling during translation with marian-decoder
class GumbelSoftmaxStep : public CostStep {
public:
  virtual Ptr<DecoderState> apply(Ptr<DecoderState> state) override {
    // @TODO: @HACK must know about individual parts; make it a loop
    auto logits = state->getLogProbs().getLogits();
    
    auto logprobs = logsoftmax(logits + constant_like(logits, inits::gumbel));

    state->setLogProbs(logprobs);
    return state;
  }
};

// class to wrap an EncoderDecoderBase and a CostStep that are executed in sequence,
// wrapped again in the EncoderDecoderBase interface
// @TODO: seems we are conflating an interface defition with its implementation?
class Stepwise : public EncoderDecoderBase {
protected:
  Ptr<EncoderDecoderBase> encdec_;
  Ptr<CostStep> cost_;

public:
  Stepwise(Ptr<EncoderDecoderBase> encdec, Ptr<CostStep> cost)
      : encdec_(encdec), cost_(cost) {}

  virtual void load(Ptr<ExpressionGraph> graph,
                    const std::string& name,
                    bool markedReloaded = true) override {
    encdec_->load(graph, name, markedReloaded);
  }

  virtual void mmap(Ptr<ExpressionGraph> graph,
                    const void* ptr,
                    bool markedReloaded = true) override {
    encdec_->mmap(graph, ptr, markedReloaded);
  };

  virtual void save(Ptr<ExpressionGraph> graph,
                    const std::string& name,
                    bool saveTranslatorConfig = false) override {
    encdec_->save(graph, name, saveTranslatorConfig);
  }

  virtual void clear(Ptr<ExpressionGraph> graph) override { encdec_->clear(graph); }

<<<<<<< HEAD
  virtual Logits build(Ptr<ExpressionGraph> graph,
                       Ptr<data::Batch> batch,
                       bool clearGraph = true) override {
=======
  virtual Expr build(Ptr<ExpressionGraph> graph,
                     Ptr<data::Batch> batch,
                     bool clearGraph = true) override {
>>>>>>> 23ece004
    auto corpusBatch = std::static_pointer_cast<data::CorpusBatch>(batch);
    return build(graph, corpusBatch, clearGraph);
  }

  virtual Ptr<DecoderState> startState(Ptr<ExpressionGraph> graph,
                                       Ptr<data::CorpusBatch> batch) override {
    return encdec_->startState(graph, batch);
  }

  virtual Ptr<DecoderState> step(Ptr<ExpressionGraph> graph,
                                 Ptr<DecoderState> state,
                                 const std::vector<IndexType>& hypIndices,
                                 const Words& words,
                                 int dimBatch,
                                 int beamSize) override {
    auto nextState = encdec_->step(
        graph, state, hypIndices, words, dimBatch, beamSize);
    return cost_->apply(nextState);
  }

<<<<<<< HEAD
  virtual Logits build(Ptr<ExpressionGraph> /*graph*/,
                       Ptr<data::CorpusBatch> /*batch*/,
                       bool /*clearGraph*/ = true) override {
=======
  virtual Expr build(Ptr<ExpressionGraph> /*graph*/,
                     Ptr<data::CorpusBatch> /*batch*/,
                     bool /*clearGraph*/ = true) override {
>>>>>>> 23ece004
    ABORT("Wrong wrapper. Use models::Trainer or models::Scorer");
  }

  virtual Ptr<Options> getOptions() override { return encdec_->getOptions(); };

  virtual void setShortlistGenerator(
      Ptr<data::ShortlistGenerator> shortlistGenerator) override {
    encdec_->setShortlistGenerator(shortlistGenerator);
  };

  virtual Ptr<data::Shortlist> getShortlist() override {
    return encdec_->getShortlist();
  };

  virtual data::SoftAlignment getAlignment() override { return encdec_->getAlignment(); }
};

}  // namespace models
}  // namespace marian<|MERGE_RESOLUTION|>--- conflicted
+++ resolved
@@ -150,10 +150,10 @@
     model_->save(graph, name, saveTranslatorConfig);
   }
 
-  virtual Logits build(Ptr<ExpressionGraph> graph,
+  virtual Ptr<RationalLoss> build(Ptr<ExpressionGraph> graph,
                        Ptr<data::Batch> batch,
                        bool clearGraph = true) override {
-    return Logits(cost_->apply(model_, graph, batch, clearGraph));
+    return cost_->apply(model_, graph, batch, clearGraph);
   };
 
   virtual void clear(Ptr<ExpressionGraph> graph) override { model_->clear(graph); };
@@ -161,7 +161,7 @@
 
 class LogProbBase {
 public:
-  virtual Expr apply(Ptr<ModelBase> model,
+  virtual Logits apply(Ptr<ModelBase> model,
                      Ptr<ExpressionGraph> graph,
                      Ptr<data::Batch> batch,
                      bool clearGraph = true) = 0;
@@ -193,7 +193,7 @@
     model_->save(graph, name, saveTranslatorConfig);
   }
 
-  virtual Expr build(Ptr<ExpressionGraph> graph,
+  virtual Logits build(Ptr<ExpressionGraph> graph,
                      Ptr<data::Batch> batch,
                      bool clearGraph = true) override {
     return logProb_->apply(model_, graph, batch, clearGraph);
@@ -225,11 +225,11 @@
 public:
   virtual Ptr<DecoderState> apply(Ptr<DecoderState> state) override {
     // @TODO: @HACK must know about individual parts; make it a loop
-    auto logits = state->getLogProbs().getLogits();
-    
-    auto logprobs = logsoftmax(logits + constant_like(logits, inits::gumbel));
-
-    state->setLogProbs(logprobs);
+    state->setLogProbs(state->getLogProbs().applyUnaryFunction([](Expr logits){
+      //auto logits = state->getLogProbs().getLogits();
+      return logsoftmax(logits + constant_like(logits, inits::gumbel));
+    }));
+    //state->setLogProbs(logprobs);
     return state;
   }
 };
@@ -266,15 +266,9 @@
 
   virtual void clear(Ptr<ExpressionGraph> graph) override { encdec_->clear(graph); }
 
-<<<<<<< HEAD
   virtual Logits build(Ptr<ExpressionGraph> graph,
                        Ptr<data::Batch> batch,
                        bool clearGraph = true) override {
-=======
-  virtual Expr build(Ptr<ExpressionGraph> graph,
-                     Ptr<data::Batch> batch,
-                     bool clearGraph = true) override {
->>>>>>> 23ece004
     auto corpusBatch = std::static_pointer_cast<data::CorpusBatch>(batch);
     return build(graph, corpusBatch, clearGraph);
   }
@@ -295,15 +289,9 @@
     return cost_->apply(nextState);
   }
 
-<<<<<<< HEAD
   virtual Logits build(Ptr<ExpressionGraph> /*graph*/,
                        Ptr<data::CorpusBatch> /*batch*/,
                        bool /*clearGraph*/ = true) override {
-=======
-  virtual Expr build(Ptr<ExpressionGraph> /*graph*/,
-                     Ptr<data::CorpusBatch> /*batch*/,
-                     bool /*clearGraph*/ = true) override {
->>>>>>> 23ece004
     ABORT("Wrong wrapper. Use models::Trainer or models::Scorer");
   }
 
