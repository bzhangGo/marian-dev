#include "graph/expression_operators.h"
#include "layers/constructors.h"

#include "graph/node_operators.h"
#include "graph/node_operators_binary.h"
#include "graph/node_operators_unary.h"

#include "graph/auto_tuner.h"
#include "tensors/cpu/int16.h"

namespace marian {

Expr debug(Expr a, const std::string& message) {
  a->debug(message);
  return a;
}

Expr sigmoid(Expr a) { // logistic function. Note: scipy name is expit()
  return Expression<SigmoidNodeOp>(a);
}

Expr relu(Expr a) {
  return Expression<ReLUNodeOp>(a);
}

Expr leakyrelu(Expr a) {
  return Expression<PReLUNodeOp>(0.01f, a);
}

Expr prelu(Expr a, float alpha) {
  return Expression<PReLUNodeOp>(alpha, a);
}

Expr clip(Expr a, float c) {
  if(c == 0)
    return a;
  else
    return Expression<ClipNodeOp>(a, c);
}

Expr log(Expr a) {
  return Expression<LogNodeOp>(a);
};

Expr exp(Expr a) {
  return Expression<ExpNodeOp>(a);
};

Expr swish(Expr a) {
  return Expression<SwishNodeOp>(a);
}

Expr operator-(Expr a) {
  return Expression<NegNodeOp>(a);
};

Expr softmax(Expr a, Expr mask) {
  return Expression<SoftmaxNodeOp>(a, mask);
}

Expr logsoftmax(Expr a) {
  return Expression<LogSoftmaxNodeOp>(a);
}

/*********************************************************/

Expr operator+(Expr a, Expr b) {
  return Expression<PlusNodeOp>(a, b);
}

Expr operator-(Expr a, Expr b) {
  return Expression<MinusNodeOp>(a, b);
}

Expr operator*(Expr a, Expr b) {
  return Expression<MultNodeOp>(a, b);
}

Expr operator/(Expr a, Expr b) {
  return Expression<DivNodeOp>(a, b);
}

Expr logaddexp(Expr a, Expr b) {
  return Expression<LogAddExpNodeOp>(a, b);
}

Expr maximum(Expr a, Expr b) {
  return Expression<MaximumNodeOp>(a, b);
}

Expr minimum(Expr a, Expr b) {
  return Expression<MinimumNodeOp>(a, b);
}

/*********************************************************/

Expr operator+(Expr a, float b) {
  return Expression<ScalarAddNodeOp>(a, b);
}

Expr operator+(float a, Expr b) {
  return Expression<ScalarAddNodeOp>(b, a);
}

Expr operator-(Expr a, float b) {
  return Expression<ScalarAddNodeOp>(a, -b);
}

Expr operator-(float a, Expr b) {
  return Expression<ScalarAddNodeOp>(-b, a);
}

Expr operator*(float a, Expr b) {
  return Expression<ScalarMultNodeOp>(b, a);
}

Expr operator*(Expr a, float b) {
  return Expression<ScalarMultNodeOp>(a, b);
}

Expr operator/(Expr a, float b) {
  return Expression<ScalarMultNodeOp>(a, 1.f / b);
}

Expr operator/(float a, Expr b) { // TODO: efficient version of this without constant()
  auto aExpr = b->graph()->constant({}, inits::from_value(a));
  return aExpr / b;
}

// Expr pow(float a, Expr b) {
//  return Expression<Scalar1PowNodeOp>(a, b);
//
//}
//
// Expr pow(Expr a, float b) {
//  return Expression<Scalar2PowNodeOp>(a, b);
//
//}
//
// Expr pow(Expr a, Expr b) {
//  return Expression<PowNodeOp>(a, b);
//}

/*********************************************************/

Expr concatenate(const std::vector<Expr>& concats, keywords::axis_k ax) {
  return Expression<ConcatenateNodeOp>(concats, ax);
}

Expr repeat(Expr a, size_t repeats, keywords::axis_k ax) {
  if(repeats == 1)
    return a;
  return concatenate(std::vector<Expr>(repeats, a), ax);
}

Expr reshape(Expr a, Shape shape) {
  return Expression<ReshapeNodeOp>(a, shape);
}

Expr atleast_1d(Expr a) {
  return atleast_nd(a, 1);
}

Expr atleast_2d(Expr a) {
  return atleast_nd(a, 2);
}

Expr atleast_3d(Expr a) {
  return atleast_nd(a, 3);
}

Expr atleast_4d(Expr a) {
  return atleast_nd(a, 4);
}

Expr atleast_nd(Expr a, size_t dims) {
  if(a->shape().size() >= dims)
    return a;

  Shape nShape;
  nShape.resize(dims);
  for(int i = 1; i <= a->shape().size(); ++i)
    nShape.set(-i, a->shape()[-i]);

  return reshape(a, nShape);
}

Expr flatten(Expr a) {
  Shape shape = {a->shape().elements()};
  return Expression<ReshapeNodeOp>(a, shape);
}

Expr flatten_2d(Expr a) {
  Shape shape = {a->shape().elements() / a->shape()[-1], a->shape()[-1]};

  return Expression<ReshapeNodeOp>(a, shape);
}

Expr rows(Expr a, const std::vector<size_t>& indices) {
  return Expression<RowsNodeOp>(a, indices);
}

Expr cols(Expr a, const std::vector<size_t>& indices) {
  return Expression<ColsNodeOp>(a, indices);
}

Expr select(Expr a, int axis, const std::vector<size_t>& indices) {
  return Expression<SelectNodeOp>(a, axis, indices);
}

Expr sum(Expr a, keywords::axis_k ax) {
  return Expression<SumNodeOp>(a, ax);
}

Expr mean(Expr a, keywords::axis_k ax) {
  return Expression<MeanNodeOp>(a, ax);
}

Expr scalar_product(Expr a, Expr b, keywords::axis_k ax) {
  return Expression<ScalarProductNodeOp>(a, b, ax);
}

Expr weighted_average(Expr in, Expr weights, keywords::axis_k ax) {
  auto p = scalar_product(in, weights, ax);
  auto s = sum(weights, ax);
  return p / s;
}

Expr dot(Expr a, Expr b, bool transA, bool transB, float scale) {
  auto device = a->graph()->getDevice().type;
  float clipValue = a->graph()->getBackend()->getClip();

  // Currently only true when command line options
  // --optimize --cpu-thread=N with N > 0 are set.
  if(a->graph()->isOptimized() && device == DeviceType::cpu) {
    // dotInt16 computes A * B.T, hence the transpose for B to get A * B
    // if transA = false and transB = false.

    return cpu::int16::dot(cpu::int16::quantize(transA ? transpose(a) : a, clipValue),
                           cpu::int16::quantize(transB ? b : transpose(b), clipValue),
                           scale);
  }
  else {
    return Expression<DotNodeOp>(clip(a, clipValue), clip(b, clipValue),
                                 transA, transB, scale);
  }
}

Expr bdot(Expr a, Expr b, bool transA, bool transB, float scale) {
  return Expression<DotBatchedNodeOp>(a, b, transA, transB, scale);
}

Expr affine(Expr a, Expr b, Expr bias, bool transA, bool transB, float scale) {
  auto device = a->graph()->getDevice().type;

  float clipValue = a->graph()->getBackend()->getClip();

  if(a->graph()->isOptimized() && device == DeviceType::cpu) {

    bool autotune = true;
    if(autotune) {

      thread_local Ptr<AutoTuner<Expr>> tuner = New<AutoTuner<Expr>>();

      // start with new set of algorithms
      tuner->clear();

      // lower precicion for shapes, reduces data sparsity
      auto sh = [](Shape sh) {
        for(int i = 0; i < sh.size(); ++i)
          sh.set(i, sh[i] / 4);
        return sh;
      };

      // create context for current call as hash
      std::size_t hash = sh(a->shape()).hash();
      boost::hash_combine(hash, sh(b->shape()).hash());
      boost::hash_combine(hash, sh(bias->shape()).hash());
      boost::hash_combine(hash, transA);
      boost::hash_combine(hash, transB);

      // add first algorithm variant (Int16)
      size_t hash1 = hash;
      boost::hash_combine(hash1, 1);
      auto rec1 = [=](Expr e, bool stop = false) {
        e->record(tuner, hash1, stop);
        return e;
      };
      auto alg1 = [=]() {
        return rec1(cpu::int16::affine(rec1(cpu::int16::quantize(transA ? rec1(transpose(a)) : a, clipValue)),
                                       cpu::int16::quantize(transB ? b : transpose(b), clipValue),
                                       bias,
                                       scale),
                    true);
      };
      tuner->insert({hash1, alg1});

      // add second algorithm variant (CBlas)
      size_t hash2 = hash;
      boost::hash_combine(hash2, 2);
      auto rec2 = [=](Expr e, bool stop = false) {
        e->record(tuner, hash2, stop);
        return e;
      };


      auto alg2 = [=]() {
        auto ac = clip(a, clipValue);
        if(ac != a)
          ac = rec2(ac);

        auto bc = clip(b, clipValue);
        if(bc != b)
          bc = rec2(bc);

        int rows = ac->shape().elements() / ac->shape()[-1];
        Expr ones = ac->graph()->ones({rows, 1});
        std::vector<Expr> nodes = {ac, bc, bias, ones};
        return rec2(Expression<AffineNodeOp>(nodes, transA, transB, scale),
                    true);
      };
      tuner->insert({hash2, alg2});

      // execute algorithm with autotuning
      return tuner->run();

    }
    else {
      // cpu int16 version
      return cpu::int16::affine(cpu::int16::quantize(transA ? transpose(a) : a, clipValue),
                                cpu::int16::quantize(transB ? b : transpose(b), clipValue),
                                bias,
                                scale);
    }
  }
  else {
    // general version, MKL, CBlas or CUDA
<<<<<<< HEAD
    // if clipValue > 0, the inputs will be clipped to range [-clipValue, clipValue]
    // This is meant to keep values at the same range as used during training when
    // optimizing for 8-bit integer products. Likely to be removed in the future
    // when we explore better ways to handle this.
    std::vector<Expr> nodes = {clip(a, clipValue), clip(b, clipValue), bias};
=======
    int rows = a->shape().elements() / a->shape()[-1];
    Expr ones = a->graph()->ones({rows, 1});
    std::vector<Expr> nodes = {clip(a, clipValue), clip(b, clipValue), bias, ones};
>>>>>>> 8b0e2f95
    return Expression<AffineNodeOp>(nodes, transA, transB, scale);
  }
}

// swap the last two axes
Expr transpose(Expr a) {
  std::vector<int> axes(a->shape().size());
  for(int i = 0; i < axes.size(); ++i) {
    axes[i] = i;
  }
  if(axes.size() > 1) {
    axes[axes.size() - 1] = axes.size() - 2;
    axes[axes.size() - 2] = axes.size() - 1;
  }
  return Expression<TransposeNodeOp>(a, axes);
}

Expr transpose(Expr a, const std::vector<int>& axes) {
  return Expression<TransposeNodeOp>(a, axes);
}

Expr step(Expr a, int step, int axis) {
  return Expression<StepNodeOp>(a, step, axis);
}

Expr cross_entropy(Expr a, Expr b) {
  // auto sOrig = a->shape();
  // auto sOut = a->shape();
  // Shape sTemp({sOrig[0] * sOrig[2] * sOrig[3], sOrig[1], 1, 1});
  // sOut.set(1, 1);
  // return reshape(Expression<CrossEntropyNodeOp>(reshape(a, sTemp), b), sOut);

  return Expression<CrossEntropyNodeOp>(a, b);
}

Expr plus(const std::vector<Expr>&) {
  ABORT("Not implemented");
}

Expr swish(const std::vector<Expr>&) {
  ABORT("Not implemented");
}

Expr tanh(const std::vector<Expr>& nodes) {
  return Expression<TanhNodeOp>(nodes);
}

Expr sigmoid(const std::vector<Expr>&) {
  ABORT("Not implemented");
}

Expr relu(const std::vector<Expr>&) {
  ABORT("Not implemented");
}

Expr leakyrelu(const std::vector<Expr>&) {
  ABORT("Not implemented");
}

Expr prelu(const std::vector<Expr>&, float alpha) {
  ABORT("Not implemented");
}

Expr sqrt(Expr a, float eps) {
  return Expression<SqrtNodeOp>(a, eps);
}

Expr square(Expr a) {
  return Expression<SquareNodeOp>(a);
}

Expr layerNorm(Expr x,
               Expr gamma,
               Expr beta /*= nullptr*/,
               float eps /*= 1e-9*/) {
  std::vector<Expr> nodes = {x, gamma};
  if(beta)
    nodes.push_back(beta);
  return Expression<LayerNormalizationOp>(nodes, eps);
}

Expr highway(Expr y, Expr x, Expr t) {
  std::vector<Expr> nodes = {y, x, t};
  return Expression<HighwayNodeOp>(nodes);
}

Expr highway(const std::string prefix, Expr x) {
  // clang-format off
  size_t outDim = x->shape()[-1];
  auto g = mlp::dense(x->graph())
      ("prefix", prefix + "_highway_d1")
      ("dim", outDim)
      ("activation", mlp::act::sigmoid)
      .construct()->apply(x);
  auto relued = mlp::dense(x->graph())
      ("prefix", prefix + "_highway_d2")
      ("dim", outDim)
      ("activation", mlp::act::ReLU)
      .construct()->apply(x);
  return (g * relued) + ((1 - g) * x);
  // clang-format on
}

// Expr batch_norm(Expr x, Expr gamma, Expr beta) {
//  auto mju = mean(x, keywords::axis=0);
//  auto xmmju = x - mju;
//  auto std = sqrt(mean(square(xmmju), keywords::axis=0), 1e-9);
//
//  if(beta)
//    return gamma * (xmmju / std) + beta;
//  else
//    return gamma * (xmmju / std);
//}

Expr shift(Expr a, Shape shift, float padValue) {
  return Expression<ShiftNodeOp>(a, shift, padValue);
}

// Expr lexical_bias(Expr logits, Expr att, float eps, Ptr<sparse::CSR> lf) {
//  return Expression<LexicalProbNodeOp>(logits, att, eps, lf);
//}

#ifdef CUDA_FOUND
#ifdef CUDNN

Expr avg_pooling(Expr x,
                 int height,
                 int width,
                 int padHeight,
                 int padWidth,
                 int strideHeight,
                 int strideWidth) {
  return Expression<PoolingOp>(
      x, height, width, padHeight, padWidth, strideHeight, strideWidth, "avg");
}

Expr max_pooling(Expr x,
                 int height,
                 int width,
                 int padHeight,
                 int padWidth,
                 int strideHeight,
                 int strideWidth) {
  return Expression<PoolingOp>(
      x, height, width, padHeight, padWidth, strideHeight, strideWidth, "max");
}

Expr convert2cudnnFormat(Expr x) {
  int numWords = x->shape()[0];
  int numExamples = x->shape()[1];
  int embSize = x->shape()[2];

  std::vector<size_t> newIndeces;
  for(int b = 0; b < numExamples; ++b) {
    for(int t = 0; t < numWords; ++t) {
      newIndeces.push_back((t * numExamples) + b);
    }
  }

  auto xRows = reshape(x, {x->shape()[0] * x->shape()[1], x->shape()[2]});

  Shape outShape({numExamples, 1, numWords, embSize});
  return reshape(rows(xRows, newIndeces), outShape);
}

Expr convertFromcudnnFormat(Expr x) {
  int batchDim = x->shape()[0];
  int sentenceDim = x->shape()[2];
  int embSize = x->shape()[3];

  auto reshapedX = reshape(x, {batchDim * sentenceDim, embSize});

  std::vector<size_t> newIndeces;
  for(int t = 0; t < sentenceDim; ++t) {
    for(int b = 0; b < batchDim; ++b) {
      newIndeces.push_back(b * sentenceDim + t);
    }
  }

  Shape shape({batchDim, sentenceDim, embSize});
  return reshape(rows(reshapedX, newIndeces), shape);
}

Expr pooling_with_masking(Expr x, Expr mask, int width, bool isEven) {
  return Expression<PoolingWithMaskingOp>(x, mask, width, isEven);
}

#endif
#endif
}<|MERGE_RESOLUTION|>--- conflicted
+++ resolved
@@ -335,17 +335,15 @@
   }
   else {
     // general version, MKL, CBlas or CUDA
-<<<<<<< HEAD
+
     // if clipValue > 0, the inputs will be clipped to range [-clipValue, clipValue]
     // This is meant to keep values at the same range as used during training when
     // optimizing for 8-bit integer products. Likely to be removed in the future
     // when we explore better ways to handle this.
-    std::vector<Expr> nodes = {clip(a, clipValue), clip(b, clipValue), bias};
-=======
+
     int rows = a->shape().elements() / a->shape()[-1];
     Expr ones = a->graph()->ones({rows, 1});
     std::vector<Expr> nodes = {clip(a, clipValue), clip(b, clipValue), bias, ones};
->>>>>>> 8b0e2f95
     return Expression<AffineNodeOp>(nodes, transA, transB, scale);
   }
 }
