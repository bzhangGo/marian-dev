--- conflicted
+++ resolved
@@ -125,22 +125,6 @@
         int padHeight, int padWidth,
         int strideHeight, int strideWidth);
 
-<<<<<<< HEAD
-Expr avg_pooling(
-        Expr x,
-        int height, int width,
-        int padHeight, int padWidth,
-        int strideHeight, int strideWidth);
-
-Expr max_pooling(
-        Expr x,
-        int height, int width,
-        int padHeight, int padWidth,
-        int strideHeight, int strideWidth);
-
-Expr max_pooling2(Expr x, Expr mask, int width, bool isEven=false);
-
-=======
 Expr avg_pooling(Expr x,
                  int height,
                  int width,
@@ -156,5 +140,6 @@
                  int padWidth,
                  int strideHeight,
                  int strideWidth);
->>>>>>> 64224100
+
+Expr max_pooling2(Expr x, Expr mask, int width, bool isEven=false);
 }