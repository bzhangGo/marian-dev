--- conflicted
+++ resolved
@@ -119,14 +119,10 @@
 Expr sum(Expr a, int ax = 0);
 
 Expr softmax(Expr a);
-<<<<<<< HEAD
-Expr softmax(Expr a, Expr mask);
-=======
 
 // @TODO: maybe get rid of this entirely to not obfuscate, what's going on inside.
 // @TODO: switch to log-masking everywhere?
 Expr softmax(Expr a, Expr zeroOneMask);
->>>>>>> 4d261b01
 
 Expr logsoftmax(Expr a);
 
