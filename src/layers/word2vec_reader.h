#pragma once

#include "marian.h"

#include "common/logging.h"

#include <fstream>
#include <string>
#include <vector>

namespace marian {

class Word2VecReader {
public:
  Word2VecReader() {}

  std::vector<float> read(const std::string& fileName, int dimVoc, int dimEmb) {
    LOG(info, "[data] Loading embedding vectors from {}", fileName);

    io::InputFileStream embFile(fileName);
    ABORT_IF(!embFile.isOpen(),
             "Unable to open file with embeddings: " + fileName);

    std::string line;
    std::vector<std::string> values;
    values.reserve(dimEmb);

    // The first line contains two values: the number of words in the
    // vocabulary and the length of embedding vectors
<<<<<<< HEAD
    utils::getline(embFile, line);
=======
    io::getline(embFile, line);
>>>>>>> f19e270d
    utils::split(line, values);
    ABORT_IF(values.size() != 2,
             "Unexpected format of the first line of the embedding file");
    ABORT_IF(stoi(values[1]) != dimEmb,
             "Unexpected length of embedding vectors");

    // Read embedding vectors into a map
    std::unordered_map<Word, std::vector<float>> word2vec;
<<<<<<< HEAD
    while(utils::getline(embFile, line)) {
=======
    while(io::getline(embFile, line)) {
>>>>>>> f19e270d
      values.clear();
      utils::split(line, values);

      Word word = std::stoi(values.front());
      if(word >= (size_t)dimVoc)
        continue;

      word2vec[word].reserve(dimEmb);
      std::transform(values.begin() + 1,
                     values.end(),
                     std::back_inserter(word2vec[word]),
                     [](const std::string& s) { return std::stof(s); });
    }

    // Initialize final flat vector for embeddings
    std::vector<float> embs;
    embs.reserve(dimVoc * dimEmb);

    // Populate output vector with embedding
    for(size_t word = 0; word < (size_t)dimVoc; ++word) {
      // For words not occuring in the file use uniform distribution
      if(word2vec.find(word) == word2vec.end()) {
        auto randVals = randomEmbeddings(dimVoc, dimEmb);
        embs.insert(embs.end(), randVals.begin(), randVals.end());
      } else {
        embs.insert(embs.end(), word2vec[word].begin(), word2vec[word].end());
      }
    }

    return embs;
  }

private:
  std::vector<float> randomEmbeddings(int dimVoc, int dimEmb) {
    std::vector<float> values;
    values.reserve(dimEmb);
    // Glorot numal distribution
    float scale = sqrtf(2.0f / (dimVoc + dimEmb));
    inits::distribution<std::normal_distribution<float>>(values, 0, scale);
    return values;
  }
};

}  // namespace marian<|MERGE_RESOLUTION|>--- conflicted
+++ resolved
@@ -27,11 +27,7 @@
 
     // The first line contains two values: the number of words in the
     // vocabulary and the length of embedding vectors
-<<<<<<< HEAD
-    utils::getline(embFile, line);
-=======
     io::getline(embFile, line);
->>>>>>> f19e270d
     utils::split(line, values);
     ABORT_IF(values.size() != 2,
              "Unexpected format of the first line of the embedding file");
@@ -40,11 +36,7 @@
 
     // Read embedding vectors into a map
     std::unordered_map<Word, std::vector<float>> word2vec;
-<<<<<<< HEAD
-    while(utils::getline(embFile, line)) {
-=======
     while(io::getline(embFile, line)) {
->>>>>>> f19e270d
       values.clear();
       utils::split(line, values);
 
