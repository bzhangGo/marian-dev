--- conflicted
+++ resolved
@@ -17,112 +17,6 @@
   }
 }
 
-<<<<<<< HEAD
-Expr LossBase::getCrossEntropy(const Logits& logits,
-                               Expr indices,
-                               Expr mask,
-                               Expr weights) {
-  // logits may be factored; in that case, the getLoss() function computes one loss for each, and sums them up
-  auto ce = logits.getLoss(indices, [&](Expr logits, Expr indices) {
-    Expr ce = cross_entropy(logits, indices);
-    if (smoothing_ > 0) {
-      // ce = -sum_i y^_i log y_i(h)
-      // with smoothing:
-      // ce' = -sum_i ((1-smoothing_) y^_i + smoothing_/N) log y_i(h)
-      //     = -(1-smoothing_) sum_i y^_i log y_i(h) - smoothing_ mean_i log y_i(h)
-      //     = (1-smoothing_) ce - smoothing_ mean_i log y_i(h)
-      auto ceqNeg = mean(logits, /*axis=*/ -1) - logsumexp(logits, /*axis=*/ -1);
-      ce = (1 - smoothing_) * ce - smoothing_ * ceqNeg;
-      //ce = ce - smoothing_ * (ce + ceqNeg); // writing it this way saves one op :)
-    }
-    return ce;
-  });
-
-  if(mask)
-    ce = ce * mask;
-
-  if(weights)
-    ce = ce * weights;
-
-  return ce;
-}
-
-Expr CrossEntropyMeanLoss::getCost(const Logits& logits,
-                                   Expr indices,
-                                   Expr mask,
-                                   Expr weights) {
-  auto ce = getCrossEntropy(logits, indices, mask, weights);
-  // Time axis (words): -3
-  // Batch axis (sentences): -2
-  // if(weights) {
-  //   return sum(sum(ce, /*axis =*/ -3) /*axis =*/ -2);
-  //          / sum(mean(mask * weights, /*axis =*/ -3) /*axis =*/ -2);
-  // }
-  // else {
-    return mean(sum(ce, /*axis =*/ -3), /*axis =*/ -2);
-  // }
-}
-
-Expr CrossEntropyMeanWordsLoss::getCost(const Logits& logits,
-                                        Expr indices,
-                                        Expr mask,
-                                        Expr weights) {
-  auto ce = getCrossEntropy(logits, indices, mask, weights);
-  // if(weights) {
-  //   return (sum(sum(ce, /*axis =*/ -3), /*axis =*/ -2)
-  //          / sum(sum(mask * weights, /*axis =*/ -3), /*axis =*/ -2));
-  // }
-  // else {
-    return sum(sum(ce, /*axis =*/ -3), /*axis =*/ -2) // sum CE over all words in the batch
-           / sum(sum(mask, /*axis =*/ -3), /*axis =*/ -2); // divide by number of words (sum over mask)
-  // }
-}
-
-Expr CrossEntropySumLoss::getCost(const Logits& logits,
-                                  Expr indices,
-                                  Expr mask,
-                                  Expr weights) {
-  auto ce = getCrossEntropy(logits, indices, mask, weights);
-  // if(weights) {
-  //   return sum(sum(ce, /*axis =*/ -3), /*axis =*/ -2)
-  //          / mean(mean(mask * weights, /*axis =*/ -3), /*axis =*/ -2);
-  // }
-  // else {
-    return sum(sum(ce, /*axis =*/ -3), /*axis =*/ -2);
-  // }
-}
-
-Expr PerplexityLoss::getCost(const Logits& logits,
-                             Expr indices,
-                             Expr mask,
-                             Expr weights) {
-  auto ce = getCrossEntropy(logits, indices, mask, weights);
-  // if(weights) {
-  //   return exp(sum(sum(ce, /*axis =*/ -3), /*axis =*/ -2)
-  //              / sum(sum(mask * weights, /*axis =*/ -3), /*axis =*/ -2));
-  // }
-  // else {
-    return exp(sum(sum(ce, /*axis =*/ -3), /*axis =*/ -2) // sum CE over all words in the batch
-               / sum(sum(mask, /*axis =*/ -3), /*axis =*/ -2)); // divide by number of words (sum over mask)
-  // }
-}
-
-Expr CrossEntropyRescoreLoss::getCost(const Logits& logits,
-                                      Expr indices,
-                                      Expr mask,
-                                      Expr weights) {
-  auto ce = getCrossEntropy(logits, indices, mask, weights);
-  return -sum(ce, /*axis =*/ -3);
-}
-
-Expr CrossEntropyRescoreMeanLoss::getCost(const Logits& logits,
-                                          Expr indices,
-                                          Expr mask,
-                                          Expr weights) {
-  auto ce = getCrossEntropy(logits, indices, mask, weights);
-  // divide by number of words in sentence
-  return -sum(ce, /*axis =*/ -3) / sum(mask, /*axis =*/ -3);
-=======
 // see loss.h for detailed explanations of each class
 Ptr<MultiRationalLoss> newMultiLoss(Ptr<Options> options) {
     std::string multiLossType = options->get<std::string>("multi-loss-type", "sum");
@@ -136,7 +30,6 @@
       ABORT("Unknown multi-loss-type {}", multiLossType);
 
     return nullptr;
->>>>>>> c6404422
 }
 
 }  // namespace marian