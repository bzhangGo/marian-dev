#pragma once

#include "common/definitions.h"
#include "common/options.h"
#include "graph/expression_graph.h"
#include "graph/expression_operators.h"
#include "layers/factory.h"
#include "layers/param_initializers.h"

namespace marian {
namespace mlp {
enum struct act : int { linear, tanh, logit, ReLU, LeakyReLU, PReLU, swish };
}
}

YAML_REGISTER_TYPE(marian::mlp::act, int)

namespace marian {
namespace mlp {

class Layer {
protected:
  Ptr<ExpressionGraph> graph_;
  Ptr<Options> options_;

public:
  Layer(Ptr<ExpressionGraph> graph, Ptr<Options> options)
      : graph_(graph), options_(options) {}

  template <typename T>
  T opt(const std::string key) {
    return options_->get<T>(key);
  }

  template <typename T>
  T opt(const std::string key, T defaultValue) {
    return options_->get<T>(key, defaultValue);
  }

  virtual Expr apply(const std::vector<Expr>&) = 0;
  virtual Expr apply(Expr) = 0;
};

class Dense : public Layer {
private:
  std::vector<Expr> params_;
  std::map<std::string, Expr> tiedParams_;

public:
  Dense(Ptr<ExpressionGraph> graph, Ptr<Options> options)
      : Layer(graph, options) {}

  void tie_transposed(const std::string& param, const std::string& tied) {
    tiedParams_[param] = graph_->get(tied);
  }

  Expr apply(const std::vector<Expr>& inputs) {
    ABORT_IF(inputs.empty(), "No inputs");

    if(inputs.size() == 1)
      return apply(inputs[0]);

    auto name = opt<std::string>("prefix");
    auto dim = opt<int>("dim");

    auto layerNorm = opt<bool>("layer-normalization", false);
    bool fixed = opt<bool>("fixed", false);
    auto nematusNorm = opt<bool>("nematus-normalization", false);
    auto activation = opt<act>("activation", act::linear);

    auto g = graph_;

    params_ = {};
    std::vector<Expr> outputs;
    size_t i = 0;
    for(auto&& in : inputs) {
      Expr W;
      bool transposeW = false;
      std::string nameW = "W" + std::to_string(i);
      if(tiedParams_.count(nameW)) {
        W = tiedParams_[nameW];
        transposeW = true;
      }
      else {
        W = g->param(name + "_" + nameW,
                     {in->shape()[-1], dim},
<<<<<<< HEAD
                     keywords::init = inits::glorot_uniform,
                     keywords::fixed = fixed);
=======
                     keywords::init = inits::glorot_uniform);
      }
>>>>>>> 3c46f285

      Expr b;
      std::string nameB = "b" + std::to_string(i);
      if(tiedParams_.count(nameB))
        b = tiedParams_[nameB];
      else
        b = g->param(
            name + "_" + nameB, {1, dim}, keywords::init = inits::zeros, keywords::fixed = fixed);

      params_.push_back(W);
      params_.push_back(b);

      if(layerNorm) {
        if(nematusNorm) {
          auto ln_s = g->param(name + "_ln_s" + std::to_string(i),
                               {1, dim},
                               keywords::init = inits::from_value(1.f),
                               keywords::fixed = fixed);
          auto ln_b = g->param(name + "_ln_b" + std::to_string(i),
                               {1, dim},
                               keywords::init = inits::zeros,
                               keywords::fixed = fixed);

          outputs.push_back(
              layer_norm(affine(in, W, b, false, transposeW), ln_s, ln_b, NEMATUS_LN_EPS));
        } else {
          auto gamma = g->param(name + "_gamma" + std::to_string(i),
                                {1, dim},
                                keywords::init = inits::from_value(1.0),
                                keywords::fixed = fixed);

          params_.push_back(gamma);
          outputs.push_back(layer_norm(dot(in, W, false, transposeW), gamma, b));
        }

      } else {
        outputs.push_back(affine(in, W, b, false, transposeW));
      }
      i++;
    }

    switch(activation) {
      case act::linear: return plus(outputs);
      case act::tanh: return tanh(outputs);
      case act::logit: return logit(outputs);
      case act::ReLU: return relu(outputs);
      case act::LeakyReLU: return leakyrelu(outputs);
      case act::PReLU: return prelu(outputs);
      case act::swish: return swish(outputs);
      default: return plus(outputs);
    }
  };

  Expr apply(Expr input) {
    auto g = graph_;

    auto name = options_->get<std::string>("prefix");
    auto dim = options_->get<int>("dim");

    auto layerNorm = options_->get<bool>("layer-normalization", false);
    bool fixed = opt<bool>("fixed", false);
    auto nematusNorm = opt<bool>("nematus-normalization", false);
    auto activation = options_->get<act>("activation", act::linear);

    Expr W;
    bool transposeW = false;
    std::string nameW = "W";
    if(tiedParams_.count(nameW)) {
      transposeW = true;
      W = tiedParams_[nameW];
    }
    else {
      W = g->param(name + "_" + nameW,
                   {input->shape()[-1], dim},
<<<<<<< HEAD
                   keywords::init = inits::glorot_uniform,
                   keywords::fixed = fixed);

=======
                   keywords::init = inits::glorot_uniform);
    }
>>>>>>> 3c46f285
    Expr b;
    std::string nameB = "b";
    if(tiedParams_.count(nameB))
      b = tiedParams_[nameB];
    else
      b = g->param(name + "_" + nameB, {1, dim}, keywords::init = inits::zeros, keywords::fixed = fixed);

    params_ = {W, b};

    Expr out;
    if(layerNorm) {
      if(nematusNorm) {
        auto ln_s = g->param(
            name + "_ln_s", {1, dim}, keywords::init = inits::from_value(1.f), keywords::fixed = fixed);
        auto ln_b
            = g->param(name + "_ln_b", {1, dim}, keywords::init = inits::zeros, keywords::fixed = fixed);

        out = layer_norm(affine(input, W, b, false, transposeW),
                         ln_s, ln_b, NEMATUS_LN_EPS);
      } else {
        auto gamma = g->param(
            name + "_gamma", {1, dim}, keywords::init = inits::from_value(1.0), keywords::fixed = fixed);

        params_.push_back(gamma);
        out = layer_norm(dot(input, W, false, transposeW), gamma, b);
      }
    } else {
      out = affine(input, W, b, false, transposeW);
    }

    switch(activation) {
      case act::linear: return out;
      case act::tanh: return tanh(out);
      case act::logit: return logit(out);
      case act::ReLU: return relu(out);
      case act::LeakyReLU: return leakyrelu(out);
      case act::PReLU: return prelu(out);
      case act::swish: return swish(out);
      default: return out;
    }
  }
};

}  // namespace mlp

struct EmbeddingFactory : public Factory {
  EmbeddingFactory(Ptr<ExpressionGraph> graph) : Factory(graph) {}

  Expr construct() {
    std::string name = opt<std::string>("prefix");
    int dimVoc = opt<int>("dimVocab");
    int dimEmb = opt<int>("dimEmb");

    bool fixed = opt<bool>("fixed", false);

    std::function<void(Tensor)> initFunc = inits::glorot_uniform;
    if(options_->has("embFile")) {
      std::string file = opt<std::string>("embFile");
      if(!file.empty()) {
        bool norm = opt<bool>("normalization", false);
        initFunc = inits::from_word2vec(file, dimVoc, dimEmb, norm);
      }
    }

    return graph_->param(name,
                         {dimVoc, dimEmb},
                         keywords::init = initFunc,
                         keywords::fixed = fixed);
  }
};

typedef Accumulator<EmbeddingFactory> embedding;

Expr Cost(Expr logits,
          Expr indices,
          Expr mask,
          std::string costType = "cross-entropy",
          float smoothing = 0);
}<|MERGE_RESOLUTION|>--- conflicted
+++ resolved
@@ -84,13 +84,9 @@
       else {
         W = g->param(name + "_" + nameW,
                      {in->shape()[-1], dim},
-<<<<<<< HEAD
                      keywords::init = inits::glorot_uniform,
                      keywords::fixed = fixed);
-=======
-                     keywords::init = inits::glorot_uniform);
-      }
->>>>>>> 3c46f285
+      }
 
       Expr b;
       std::string nameB = "b" + std::to_string(i);
@@ -165,14 +161,9 @@
     else {
       W = g->param(name + "_" + nameW,
                    {input->shape()[-1], dim},
-<<<<<<< HEAD
                    keywords::init = inits::glorot_uniform,
                    keywords::fixed = fixed);
-
-=======
-                   keywords::init = inits::glorot_uniform);
-    }
->>>>>>> 3c46f285
+    }
     Expr b;
     std::string nameB = "b";
     if(tiedParams_.count(nameB))
