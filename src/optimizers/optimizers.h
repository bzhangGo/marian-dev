--- conflicted
+++ resolved
@@ -59,7 +59,7 @@
 
   void setParams(const std::vector<float>& params) { parseParams(params); }
 
-<<<<<<< HEAD
+
   virtual void setB1(float newValue) {
     return;
   }
@@ -67,14 +67,13 @@
   virtual void setB2(float newValue) {
     return;
   }
-=======
+
   virtual void load(const std::string& name,
                     std::vector<Ptr<OptimizerBase>> opts,
                     std::vector<Ptr<Backend>> backends) {}
   virtual void save(const std::string& name,
                     std::vector<Ptr<OptimizerBase>> opts,
                     size_t totalSize) {}
->>>>>>> e63473a7
 
 protected:
   virtual void updateImpl(Tensor params, Tensor grads) = 0;
@@ -145,7 +144,7 @@
   Adam(float eta, Ptr<ClipperBase> clipper = nullptr)
       : OptimizerBase(eta, clipper), t_(0) {}
 
-<<<<<<< HEAD
+
   void setB1(float newValue) {
     beta1_ = newValue;
   }
@@ -154,34 +153,13 @@
     beta2_ = newValue;
   }
 
-private:
-  void updateImpl(Tensor params, Tensor grads);
-
-  virtual void actAfterEpoch(TrainingState& state) {
-    OptimizerBase::actAfterEpoch(state);
-    if(state.reset)
-      resetStats();
-  }
-
-  virtual void actAfterBatches(TrainingState& state) {
-    OptimizerBase::actAfterBatches(state);
-    if(state.reset)
-      resetStats();
-  }
-
-  virtual void actAfterStalled(TrainingState& state) {
-    OptimizerBase::actAfterStalled(state);
-    if(state.reset)
-      resetStats();
-  }
-=======
   void load(const std::string& name,
             std::vector<Ptr<OptimizerBase>> opts,
             std::vector<Ptr<Backend>> backends);
   void save(const std::string& name,
             std::vector<Ptr<OptimizerBase>> opts,
             size_t totalSize);
->>>>>>> e63473a7
+
 
 private:
   void updateImpl(Tensor params, Tensor grads);
