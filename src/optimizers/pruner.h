--- conflicted
+++ resolved
@@ -16,8 +16,7 @@
 namespace marian {
 
   /* pruning implementation */
-<<<<<<< HEAD
-  static void pruneImpl(Tensor t, Tensor g, Ptr<ExpressionGraph> graph, int mbNum) {
+  static void pruneImpl(Tensor t, Tensor g, Ptr<ExpressionGraph> graph, int mbNum, std::string name = "") {
         
     // TODO: Add gradients to the function
     // We're gonna prune based on magnitude * gradients
@@ -26,8 +25,8 @@
     float threshold = 0.0f; // threshold to calculate
     float targetSparsity = 0.9; // sparsity we want to achieve for each layer
     float startSparsity = 0.0; // starting sparsity, probably going to be 0%
-    int step = 10000; // to prune how frequently (batches)
-    int totalSteps = 400000; // how many batches to prune for
+    int step = 10; // to prune how frequently (batches)
+    int totalSteps = 90; // how many batches to prune for
 
 
     // check whether it is time to prune at all (maybe check before that)
@@ -59,32 +58,32 @@
     ////////////////////////////////////////////////////////////////////////////
 
     std::vector<float> valVec;
-    std::vector<float> adjVec; // gradients?
+    // std::vector<float> adjVec; // gradients?
 
     
     t->get(valVec);
-    g->get(adjVec);
+    // g->get(adjVec);
 
-    std::cout << "valVec" << std::endl;
+    // std::cout << "valVec" << std::endl;
 
-    for (int i = 1; i <= 15; i++)
-      std::cout << valVec[i] << " ";
-    std::cout << std::endl;
+    // for (int i = 1; i <= 15; i++)
+      // std::cout << valVec[i] << " ";
+    // std::cout << std::endl;
 
-    std::cout << "adjVec" << std::endl;
-    for (int i = 1; i <= 15; i++)
-      std::cout << adjVec[i] << " ";
-    std::cout << std::endl;
+    // std::cout << "adjVec" << std::endl;
+    // for (int i = 1; i <= 15; i++)
+      // std::cout << adjVec[i] << " ";
+    // std::cout << std::endl;
 
 
     std::vector<float> scores;
     for (const auto& i: valVec)
       scores.push_back(std::abs(i));
     
-    std::cout << "scores" << std::endl;
-    for (int i = 1; i <= 15; i++)
-      std::cout << scores[i] << " ";
-    std::cout << std::endl;
+    // std::cout << "scores" << std::endl;
+    // for (int i = 1; i <= 15; i++)
+      // std::cout << scores[i] << " ";
+    // std::cout << std::endl;
     
     // std::transform(valVec.begin(), valVec.end(), adjVec.begin(), 
                    // std::back_inserter(scores), std::multiplies<float>());
@@ -93,64 +92,25 @@
     
     threshold = scores[k];
 
-    LOG(info, "Pruning {} {} {}", mbNum, sparsity, threshold); 
-    
-
-
-
-
-    // // currently: 2 step pruning.
-    // // prune by 0.0001 after 50th update, and prune by 0.001 after 100th update.
-    // if (mbNum == 50) {
-      // LOG_ONCE(info, "DO PRUNING first");
-      // threshold = 0.0001;
-    // } else if(mbNum == 100) {
-      // LOG_ONCE(info, "DO PRUNING second");
-      // threshold = 0.001;
-    // } else
-      // return;
 
     using namespace functional;
     Element(_1 = if_then_else(abs(_1) < threshold, 0, _1), t);
-=======
-  static void pruneImpl(Tensor t, int mbSize, std::string name = "") {
-    if (mbSize  == 0 || mbSize % 50 || mbSize > 450)
-      return;
-        
-    // TODO: find the actual treshold
-    float treshold;
-    float ratio = 0.1 * (mbSize / 50);
     
-    std::vector<float> f;
-    t->get(f);
-    // get the abs value
-    std::transform(f.begin(), f.end(), f.begin(), fabs);
-    // sort
-    std::sort(f.begin(), f.end());
-    int idx = ratio * f.size();
-    treshold = f[idx];
-
-    using namespace functional;
-    Element(_1 = if_then_else(abs(_1) < treshold, 0, _1), t);
-  
-
-    // validation
     int cnt = 0;
-    t->get(f);
-    for (auto x:f) if (x == 0) cnt++;
-    LOG(info, "[{}] prune by {}: treshold: {} || zero count = {}/{}", name, ratio, treshold, cnt, t->size());
->>>>>>> d0be9a1f
+    t->get(valVec);
+    for (auto x : valVec) {
+      if (x == 0) 
+        cnt++;
+    }
+    
+    LOG(info, "[{}] prune by {}: treshold: {} || zero count = {}/{}", name, sparsity, threshold, cnt, t->size());
   }
 
   /* prune the whole graph */
   static void pruneGraph(Ptr<ExpressionGraph> graph, int mbNum) {
     // loop layer by layer
     for(auto p : *graph->params()) {
-<<<<<<< HEAD
-        pruneImpl(p->val(), p->grad(), graph, mbNum);
-=======
-        pruneImpl(p->val(), mbSize, p->name());
->>>>>>> d0be9a1f
+        pruneImpl(p->val(), p->grad(), graph, mbNum, p->name());
     }
   }
 
