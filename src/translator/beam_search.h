--- conflicted
+++ resolved
@@ -28,11 +28,7 @@
 public:
   BeamSearch(Ptr<Options> options, const std::vector<Ptr<Scorer>>& scorers, const Ptr<const Vocab> trgVocab)
       : options_(options), scorers_(scorers), beamSize_(options_->get<size_t>("beam-size")), trgVocab_(trgVocab),
-<<<<<<< HEAD
-        printer_(New<OutputPrinter>(options_, trgVocab_))
-=======
-        INVALID_PATH_SCORE{chooseInvalidPathScore(options)}
->>>>>>> db771e09
+        printer_(New<OutputPrinter>(options_, trgVocab_)), INVALID_PATH_SCORE{chooseInvalidPathScore(options)}
   {}
 
   // combine new expandedPathScores and previous beams into new set of beams
