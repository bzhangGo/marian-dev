#pragma once
#include <algorithm>

#include "marian.h"
#include "translator/history.h"
#include "translator/scorers.h"

#include "translator/helpers.h"
#include "translator/nth_element.h"

namespace marian {

class BeamSearch {
private:
  Ptr<Options> options_;
  std::vector<Ptr<Scorer>> scorers_;
  size_t beamSize_;
  Word trgEosId_{Word::NONE};
  Word trgUnkId_{Word::NONE};

  static constexpr auto INVALID_PATH_SCORE = -9999; // (@TODO: change to -9999.0 once C++ allows that)

public:
  BeamSearch(Ptr<Options> options,
             const std::vector<Ptr<Scorer>>& scorers,
             Word trgEosId,
             Word trgUnkId = Word::NONE)
      : options_(options),
        scorers_(scorers),
        beamSize_(options_->has("beam-size")
                      ? options_->get<size_t>("beam-size")
                      : 3),
        trgEosId_(trgEosId),
        trgUnkId_(trgUnkId) {}

  // combine new expandedPathScores and previous beams into new set of beams
  Beams toHyps(const std::vector<unsigned int>& nBestKeys, // [dimBatch, beamSize] flattened -> ((batchIdx, beamHypIdx) flattened, word idx) flattened
               const std::vector<float>& nBestPathScores,  // [dimBatch, beamSize] flattened
               const size_t nBestBeamSize, // for interpretation of nBestKeys
               const size_t vocabSize,     // ditto.
               const Beams& beams,
               const std::vector<Ptr<ScorerState /*const*/>>& states,
               Ptr<data::CorpusBatch /*const*/> batch) const {
    std::vector<float> align;
    if(options_->hasAndNotEmpty("alignment"))
      align = scorers_[0]->getAlignment(); // use alignments from the first scorer, even if ensemble

    const auto dimBatch = beams.size();
    Beams newBeams(dimBatch);   // return value of this function goes here

    for(size_t i = 0; i < nBestKeys.size(); ++i) { // [dimBatch, beamSize] flattened
      // Keys encode batchIdx, beamHypIdx, and word index in the entire beam.
<<<<<<< HEAD
      // They can be between 0 and beamSize * vocabSize-1.
      const float pathScore = nBestPathScores[i];
      const auto  key       = nBestKeys[i]; // key = pathScore's tensor location, as (batchIdx, beamHypIdx, word idx) flattened

      // decompose key into individual indices (batchIdx, beamHypIdx, wordIdx)
      const auto wordIdx    = (WordIndex)(key % vocabSize);
      const auto beamHypIdx =            (key / vocabSize) % inputBeamSize;
      const auto batchIdx   =            (key / vocabSize) / inputBeamSize;
=======
      // They can be between 0 and (vocabSize * nBestBeamSize * batchSize)-1.
      // (beamHypIdx refers to the GPU tensors, *not* the beams[] array; they are not the same in case of purging)
      const auto  key       = nBestKeys[i];
      const float pathScore = nBestPathScores[i]; // expanded path score for (batchIdx, beamHypIdx, word)

      // decompose key into individual indices (batchIdx, beamHypIdx, wordIdx)
      const auto wordIdx    = (Word)(key % vocabSize);
      const auto beamHypIdx =       (key / vocabSize) % nBestBeamSize;
      const auto batchIdx   =       (key / vocabSize) / nBestBeamSize;
>>>>>>> 0d1c8243

      const auto& beam = beams[batchIdx];
      auto& newBeam = newBeams[batchIdx];

      if (newBeam.size() >= beam.size()) // getNBestList() generates N for all batch entries incl. those that already have a narrower beam
        continue;
      if (pathScore <= INVALID_PATH_SCORE) // (dummy slot or word that cannot be expanded by current factor)
        continue;

      ABORT_IF(beamHypIdx >= beam.size(), "Out of bounds beamHypIdx??");

      // Map wordIdx to word
      Word word;
      // If short list has been set, then wordIdx is an index into the short-listed word set,
      // rather than the true word index.
      auto shortlist = scorers_[0]->getShortlist();
      if (shortlist)
        word = Word::fromWordIndex(shortlist->reverseMap(wordIdx));
      else
        word = Word::fromWordIndex(wordIdx);

      auto hyp = New<Hypothesis>(beam[beamHypIdx], word, (IndexType)beamHypIdx, pathScore);

      // Set score breakdown for n-best lists
      if(options_->get<bool>("n-best")) {
        std::vector<float> breakDown(states.size(), 0);
        beam[beamHypIdx]->getScoreBreakdown().resize(states.size(), 0); // @TODO: Why? Can we just guard the read-out below, then make it const? Or getScoreBreakdown(j)?
        for(size_t j = 0; j < states.size(); ++j) {
          size_t flattenedLogitIndex = (beamHypIdx * dimBatch + batchIdx) * vocabSize + wordIdx; // (beam idx, batch idx, word idx); note: beam and batch are transposed, compared to 'key'
          breakDown[j] = states[j]->breakDown(flattenedLogitIndex) + beam[beamHypIdx]->getScoreBreakdown()[j];
          // @TODO: pass those 3 indices directly into breakDown (state knows the dimensions)
        }
        hyp->setScoreBreakdown(breakDown);
      }

      // Set alignments
      if(!align.empty()) {
        hyp->setAlignment(getAlignmentsForHypothesis(align, batch, (int)beamHypIdx, (int)batchIdx));
      }

      newBeam.push_back(hyp);
    }
    return newBeams;
  }

  std::vector<float> getAlignmentsForHypothesis(
      const std::vector<float> alignAll,
      Ptr<data::CorpusBatch> batch,
      int beamHypIdx,
      int beamIdx) const {
    // Let's B be the beam size, N be the number of batched sentences,
    // and L the number of words in the longest sentence in the batch.
    // The alignment vector:
    //
    // if(first)
    //   * has length of N x L if it's the first beam
    //   * stores elements in the following order:
    //     beam1 = [word1-batch1, word1-batch2, ..., word2-batch1, ...]
    // else
    //   * has length of N x L x B
    //   * stores elements in the following order:
    //     beams = [beam1, beam2, ..., beam_n]
    //
    // The mask vector is always of length N x L and has 1/0s stored like
    // in a single beam, i.e.:
    //   * [word1-batch1, word1-batch2, ..., word2-batch1, ...]
    //
    size_t batchSize = batch->size();
    size_t batchWidth = batch->width() * batchSize;
    std::vector<float> align;

    for(size_t w = 0; w < batchWidth / batchSize; ++w) {
      size_t a = ((batchWidth * beamHypIdx) + beamIdx) + (batchSize * w);
      size_t m = a % batchWidth;
      if(batch->front()->mask()[m] != 0)
        align.emplace_back(alignAll[a]);
    }

    return align;
  }

  // remove all beam entries that have reached EOS
  Beams purgeBeams(const Beams& beams) {
    Beams newBeams;
    for(auto beam : beams) {
      Beam newBeam;
      for(auto hyp : beam) {
        if(hyp->getWord() != trgEosId_) {
          newBeam.push_back(hyp);
        }
      }
      newBeams.push_back(newBeam);
    }
    return newBeams;
  }

  //**********************************************************************
  // main decoding function
  Histories search(Ptr<ExpressionGraph> graph, Ptr<data::CorpusBatch> batch) {
    ABORT_IF(batch->back()->vocab() && batch->back()->vocab()->getEosId() != trgEosId_,
        "Batch uses different EOS token than was passed to BeamSearch originally");

    const int dimBatch = (int)batch->size();

    auto getNBestList = createGetNBestListFn(beamSize_, dimBatch, graph->getDeviceId());

    for(auto scorer : scorers_) {
      scorer->clear(graph);
    }

    Histories histories(dimBatch);
    for(int i = 0; i < dimBatch; ++i) {
      size_t sentId = batch->getSentenceIds()[i];
      histories[i] = New<History>(sentId,
                                  options_->get<float>("normalize"),
                                  options_->get<float>("word-penalty"));
    }

    // start states
    std::vector<Ptr<ScorerState>> states;
    for(auto scorer : scorers_) {
      states.push_back(scorer->startState(graph, batch));
    }

    Beams beams(dimBatch, Beam(beamSize_, New<Hypothesis>())); // array [dimBatch] of array [localBeamSize] of Hypothesis

    for(int i = 0; i < dimBatch; ++i)
      histories[i]->add(beams[i], trgEosId_);

    // the decoding process updates the following state information in each output time step:
    //  - beams: array [dimBatch] of array [localBeamSize] of Hypothesis
    //     - current output time step's set of active hypotheses, aka active search space
    //  - states[.]: ScorerState
    //     - NN state; one per scorer, e.g. 2 for ensemble of 2
    // and it forms the following return value
    //  - histories: array [dimBatch] of History
    //    with History: vector [t] of array [localBeamSize] of Hypothesis
    //    with Hypothesis: (last word, aggregate score, prev Hypothesis)

    // main loop over output time steps
    for (size_t t = 0; ; t++) {
      ABORT_IF(dimBatch != beams.size(), "Lost a batch entry??");
      // determine beam size for next output time step, as max over still-active sentences
      // E.g. if all batch entries are down from beam 5 to no more than 4 surviving hyps, then
      // switch to beam of 4 for all. If all are done, then beam ends up being 0, and we are done.
      size_t localBeamSize = 0; // @TODO: is there some std::algorithm for this?
      for(auto& beam : beams)
        if(beam.size() > localBeamSize)
          localBeamSize = beam.size();

      // done if all batch entries have reached EOS on all beam entries
      if (localBeamSize == 0)
        break;

      //**********************************************************************
      // create constant containing previous path scores for current beam
      // Also create mapping of hyp indices, for reordering the decoder-state tensors.
      std::vector<IndexType> hypIndices; // [localBeamsize, 1, dimBatch, 1] (flattened) tensor index ((beamHypIdx, batchIdx), flattened) of prev hyp that a hyp originated from
      std::vector<Word> prevWords;       // [localBeamsize, 1, dimBatch, 1] (flattened) word that a hyp ended in, for advancing the decoder-model's history
      Expr prevPathScores;               // [localBeamSize, 1, dimBatch, 1], path score that a hyp ended in (last axis will broadcast into vocab size when adding expandedPathScores)
      if(t == 0) { // no scores yet
        prevPathScores = graph->constant({1, 1, 1, 1}, inits::from_value(0));
      } else {
        std::vector<float> prevScores;
        for(size_t beamHypIdx = 0; beamHypIdx < localBeamSize; ++beamHypIdx) {
          for(int batchIdx = 0; batchIdx < dimBatch; ++batchIdx) { // loop over batch entries (active sentences)
            auto& beam = beams[batchIdx];
            if(beamHypIdx < beam.size()) {
              auto hyp = beam[beamHypIdx];
              hypIndices.push_back((IndexType)(hyp->getPrevBeamHypIndex() * dimBatch + batchIdx)); // (beamHypIdx, batchIdx), flattened, for index_select() operation
              prevWords .push_back(hyp->getWord());
              prevScores.push_back(hyp->getPathScore());
            } else {  // pad to localBeamSize (dummy hypothesis)
              hypIndices.push_back(0);
              prevWords.push_back(trgEosId_);  // (unused, but let's use a valid value)
              prevScores.push_back((float)INVALID_PATH_SCORE);
            }
          }
        }
        prevPathScores = graph->constant({(int)localBeamSize, 1, dimBatch, 1}, inits::from_vector(prevScores));
      }

      //**********************************************************************
      // compute expanded path scores with word prediction probs from all scorers
      auto expandedPathScores = prevPathScores; // will become [localBeamSize, 1, dimBatch, dimVocab]
      Expr logProbs;
      for(size_t i = 0; i < scorers_.size(); ++i) {
        // compute output probabilities for current output time step
        //  - uses hypIndices[index in beam, 1, batch index, 1] to reorder scorer state to reflect the top-N in beams[][]
        //  - adds prevWords [index in beam, 1, batch index, 1] to the scorer's target history
        //  - performs one step of the scorer
        //  - returns new NN state for use in next output time step
        //  - returns vector of prediction probabilities over output vocab via newState
        states[i] = scorers_[i]->step(graph, states[i], hypIndices, prevWords, dimBatch, (int)localBeamSize);
        logProbs = states[i]->getLogProbs(); // [localBeamSize, 1, dimBatch, dimVocab]
        // expand all hypotheses, [localBeamSize, 1, dimBatch, 1] -> [localBeamSize, 1, dimBatch, dimVocab]
        expandedPathScores = expandedPathScores + scorers_[i]->getWeight() * logProbs;
      }

      // make beams continuous
      expandedPathScores = swapAxes(expandedPathScores, 0, 2); // -> [dimBatch, 1, localBeamSize, dimVocab]

      // perform NN computation
      if(t == 0)
        graph->forward();
      else
        graph->forwardNext();

      //**********************************************************************
      // suppress specific symbols if not at right positions
      if(trgUnkId_ != Word::NONE && options_->has("allow-unk") && !options_->get<bool>("allow-unk"))
        suppressWord(expandedPathScores, trgUnkId_);
      for(auto state : states)
        state->blacklist(expandedPathScores, batch);

      //**********************************************************************
      // perform beam search

      // find N best amongst the (localBeamSize * dimVocab) hypotheses
      std::vector<unsigned int> nBestKeys; // [dimBatch, localBeamSize] flattened -> (batchIdx, beamHypIdx, word idx) flattened
      std::vector<float> nBestPathScores;  // [dimBatch, localBeamSize] flattened
      getNBestList(/*in*/ expandedPathScores->val(), // [dimBatch, 1, localBeamSize, dimVocab or dimShortlist]
                   /*N=*/localBeamSize,              // desired beam size
                   /*out*/ nBestPathScores, /*out*/ nBestKeys,
                   /*first=*/t == 0); // @TODO: this is only used for checking presently, and should be removed altogether
      // Now, nBestPathScores contain N-best expandedPathScores for each batch and beam,
      // and nBestKeys for each their original location (batchIdx, beamHypIdx, word).

      // combine N-best sets with existing search space (beams) to updated search space
      beams = toHyps(nBestKeys, nBestPathScores,
                     /*nBestBeamSize*/expandedPathScores->shape()[-2], // used for interpretation of keys
                     /*vocabSize=*/expandedPathScores->shape()[-1],    // used for interpretation of keys
                     beams,
                     states,    // only used with nbest, for keeping track of per-ensemble-member path score
                     batch);    // only used when propagating alignment info

      // remove all hyps that end in EOS
      // The position of a hyp in the beam may change.
      const auto purgedNewBeams = purgeBeams(beams);

      // add updated search space (beams) to our return value
      bool maxLengthReached = false;
      for(int i = 0; i < dimBatch; ++i) {
        // if this batch entry has surviving hyps then add them to the traceback grid
        if(!beams[i].empty()) {
          if (histories[i]->size() >= options_->get<float>("max-length-factor") * batch->front()->batchWidth())
            maxLengthReached = true;
          histories[i]->add(beams[i], trgEosId_, purgedNewBeams[i].empty() || maxLengthReached);
        }
      }
      if (maxLengthReached) // early exit if max length limit was reached
        break;

      // this is the search space for the next output time step
      beams = purgedNewBeams;
    } // end of main loop over output time steps

    return histories; // [dimBatch][t][N best hyps]
  }
};
}  // namespace marian<|MERGE_RESOLUTION|>--- conflicted
+++ resolved
@@ -50,26 +50,15 @@
 
     for(size_t i = 0; i < nBestKeys.size(); ++i) { // [dimBatch, beamSize] flattened
       // Keys encode batchIdx, beamHypIdx, and word index in the entire beam.
-<<<<<<< HEAD
-      // They can be between 0 and beamSize * vocabSize-1.
-      const float pathScore = nBestPathScores[i];
-      const auto  key       = nBestKeys[i]; // key = pathScore's tensor location, as (batchIdx, beamHypIdx, word idx) flattened
-
-      // decompose key into individual indices (batchIdx, beamHypIdx, wordIdx)
-      const auto wordIdx    = (WordIndex)(key % vocabSize);
-      const auto beamHypIdx =            (key / vocabSize) % inputBeamSize;
-      const auto batchIdx   =            (key / vocabSize) / inputBeamSize;
-=======
       // They can be between 0 and (vocabSize * nBestBeamSize * batchSize)-1.
       // (beamHypIdx refers to the GPU tensors, *not* the beams[] array; they are not the same in case of purging)
       const auto  key       = nBestKeys[i];
       const float pathScore = nBestPathScores[i]; // expanded path score for (batchIdx, beamHypIdx, word)
 
       // decompose key into individual indices (batchIdx, beamHypIdx, wordIdx)
-      const auto wordIdx    = (Word)(key % vocabSize);
-      const auto beamHypIdx =       (key / vocabSize) % nBestBeamSize;
-      const auto batchIdx   =       (key / vocabSize) / nBestBeamSize;
->>>>>>> 0d1c8243
+      const auto wordIdx    = (WordIndex)(key % vocabSize);
+      const auto beamHypIdx =            (key / vocabSize) % nBestBeamSize;
+      const auto batchIdx   =            (key / vocabSize) / nBestBeamSize;
 
       const auto& beam = beams[batchIdx];
       auto& newBeam = newBeams[batchIdx];
