#pragma once

#include "marian.h"
#include "layers/generic.h"
#include "rnn/types.h"

#include <algorithm>
#include <chrono>
#include <cstdio>
#include <iomanip>
#include <string>

namespace marian {
namespace rnn {

class Tanh : public Cell {
private:
  Expr U_, W_, b_;
  Expr gamma1_;
  Expr gamma2_;

  bool layerNorm_;
  bool fixed_;
  float dropout_;

  Expr dropMaskX_;
  Expr dropMaskS_;

public:
  Tanh(Ptr<ExpressionGraph> graph, Ptr<Options> options) : Cell(options) {
    int dimInput = options_->get<int>("dimInput");
    int dimState = options_->get<int>("dimState");
    std::string prefix = options_->get<std::string>("prefix");

    layerNorm_ = options_->get<bool>("layer-normalization", false);
    fixed_ = opt<bool>("fixed", false);
    dropout_ = options_->get<float>("dropout", 0);

    U_ = graph->param(prefix + "_U",
                      {dimState, dimState},
<<<<<<< HEAD
                      keywords::init = inits::glorot_uniform,
                      keywords::fixed = fixed_);
=======
                      inits::glorot_uniform);
>>>>>>> e63473a7

    if(dimInput)
      W_ = graph->param(prefix + "_W",
                        {dimInput, dimState},
<<<<<<< HEAD
                        keywords::init = inits::glorot_uniform,
                        keywords::fixed = fixed_);

    b_ = graph->param(
        prefix + "_b", {1, dimState}, keywords::init = inits::zeros, keywords::fixed = fixed_);
=======
                        inits::glorot_uniform);

    b_ = graph->param(
        prefix + "_b", {1, dimState}, inits::zeros);
>>>>>>> e63473a7

    if(dropout_ > 0.0f) {
      if(dimInput)
        dropMaskX_ = graph->dropout(dropout_, {1, dimInput});
      dropMaskS_ = graph->dropout(dropout_, {1, dimState});
    }

    if(layerNorm_) {
      if(dimInput)
        gamma1_ = graph->param(prefix + "_gamma1",
                               {1, 3 * dimState},
<<<<<<< HEAD
                               keywords::init = inits::from_value(1.f),
                               keywords::fixed = fixed_);
      gamma2_ = graph->param(prefix + "_gamma2",
                             {1, 3 * dimState},
                             keywords::init = inits::from_value(1.f),
                             keywords::fixed = fixed_);
=======
                               inits::from_value(1.f));
      gamma2_ = graph->param(prefix + "_gamma2",
                             {1, 3 * dimState},
                             inits::from_value(1.f));
>>>>>>> e63473a7
    }
  }

  State apply(std::vector<Expr> inputs, State states, Expr mask = nullptr) {
    return applyState(applyInput(inputs), states, mask);
  }

  std::vector<Expr> applyInput(std::vector<Expr> inputs) {
    Expr input;
    if(inputs.size() == 0)
      return {};
    else if(inputs.size() > 1)
      input = concatenate(inputs, keywords::axis = -1);
    else
      input = inputs.front();

    if(dropMaskX_)
      input = dropout(input, keywords::mask = dropMaskX_);

    auto xW = dot(input, W_);

    if(layerNorm_)
      xW = layer_norm(xW, gamma1_);

    return {xW};
  }

  State applyState(std::vector<Expr> xWs, State state, Expr mask = nullptr) {
    Expr recState = state.output;

    auto stateDropped = recState;
    if(dropMaskS_)
      stateDropped = dropout(recState, keywords::mask = dropMaskS_);
    auto sU = dot(stateDropped, U_);
    if(layerNorm_)
      sU = layer_norm(sU, gamma2_);

    Expr output;
    if(xWs.empty())
      output = tanh(sU, b_);
    else {
      output = tanh(xWs.front(), sU, b_);
    }
    if(mask)
      return {output * mask, nullptr};
    else
      return {output, state.cell};
  }
};

/******************************************************************************/

Expr gruOps(const std::vector<Expr>& nodes, bool final = false);

class GRU : public Cell {
protected:
  std::string prefix_;

  Expr U_, W_, b_;
  Expr gamma1_;
  Expr gamma2_;

  bool final_;
  bool layerNorm_;
  bool fixed_;
  float dropout_;

  Expr dropMaskX_;
  Expr dropMaskS_;

  Expr fakeInput_;

public:
  GRU(Ptr<ExpressionGraph> graph, Ptr<Options> options) : Cell(options) {
    int dimInput = opt<int>("dimInput");
    int dimState = opt<int>("dimState");
    std::string prefix = opt<std::string>("prefix");

    layerNorm_ = opt<bool>("layer-normalization", false);
    fixed_ = opt<bool>("fixed", false);
    dropout_ = opt<float>("dropout", 0);
    final_ = opt<bool>("final", false);

    auto U = graph->param(prefix + "_U",
                          {dimState, 2 * dimState},
<<<<<<< HEAD
                          keywords::init = inits::glorot_uniform,
                          keywords::fixed = fixed_);
    auto Ux = graph->param(prefix + "_Ux",
                           {dimState, dimState},
                           keywords::init = inits::glorot_uniform,
                           keywords::fixed = fixed_);
=======
                          inits::glorot_uniform);
    auto Ux = graph->param(prefix + "_Ux",
                           {dimState, dimState},
                           inits::glorot_uniform);
>>>>>>> e63473a7
    U_ = concatenate({U, Ux}, keywords::axis = -1);

    if(dimInput > 0) {
      auto W = graph->param(prefix + "_W",
                            {dimInput, 2 * dimState},
<<<<<<< HEAD
                            keywords::init = inits::glorot_uniform,
                            keywords::fixed = fixed_);
      auto Wx = graph->param(prefix + "_Wx",
                             {dimInput, dimState},
                             keywords::init = inits::glorot_uniform,
                             keywords::fixed = fixed_);
=======
                            inits::glorot_uniform);
      auto Wx = graph->param(prefix + "_Wx",
                             {dimInput, dimState},
                             inits::glorot_uniform);
>>>>>>> e63473a7
      W_ = concatenate({W, Wx}, keywords::axis = -1);
    }

    auto b = graph->param(
<<<<<<< HEAD
        prefix + "_b", {1, 2 * dimState}, keywords::init = inits::zeros, keywords::fixed = fixed_);
    auto bx = graph->param(
        prefix + "_bx", {1, dimState}, keywords::init = inits::zeros, keywords::fixed = fixed_);
=======
        prefix + "_b", {1, 2 * dimState}, inits::zeros);
    auto bx = graph->param(
        prefix + "_bx", {1, dimState}, inits::zeros);
>>>>>>> e63473a7
    b_ = concatenate({b, bx}, keywords::axis = -1);

    // @TODO use this and adjust Amun model type saving and loading
    // U_ = graph->param(prefix + "_U", {dimState, 3 * dimState},
    //                  (Expr a) : UnaryNodeOp(a)inits::glorot_uniform);
    // W_ = graph->param(prefix + "_W", {dimInput, 3 * dimState},
    //                  (Expr a) : UnaryNodeOp(a)inits::glorot_uniform);
    // b_ = graph->param(prefix + "_b", {1, 3 * dimState},
    //                  (Expr a) : UnaryNodeOp(a)inits::zeros);

    if(dropout_ > 0.0f) {
      if(dimInput)
        dropMaskX_ = graph->dropout(dropout_, {1, dimInput});
      dropMaskS_ = graph->dropout(dropout_, {1, dimState});
    }

    if(layerNorm_) {
      if(dimInput)
        gamma1_ = graph->param(prefix + "_gamma1",
                               {1, 3 * dimState},
<<<<<<< HEAD
                               keywords::init = inits::from_value(1.f),
                               keywords::fixed = fixed_);
      gamma2_ = graph->param(prefix + "_gamma2",
                             {1, 3 * dimState},
                             keywords::init = inits::from_value(1.f),
                             keywords::fixed = fixed_);
=======
                               inits::from_value(1.f));
      gamma2_ = graph->param(prefix + "_gamma2",
                             {1, 3 * dimState},
                             inits::from_value(1.f));
>>>>>>> e63473a7
    }
  }

  virtual State apply(std::vector<Expr> inputs,
                      State state,
                      Expr mask = nullptr) {
    return applyState(applyInput(inputs), state, mask);
  }

  virtual std::vector<Expr> applyInput(std::vector<Expr> inputs) {
    Expr input;
    if(inputs.size() == 0)
      return {};
    else if(inputs.size() > 1)
      input = concatenate(inputs, keywords::axis = -1);
    else
      input = inputs[0];

    if(dropMaskX_)
      input = dropout(input, keywords::mask = dropMaskX_);

    auto xW = dot(input, W_);
    if(layerNorm_)
      xW = layer_norm(xW, gamma1_);

    return {xW};
  }

  virtual State applyState(std::vector<Expr> xWs,
                           State state,
                           Expr mask = nullptr) {
    auto stateOrig = state.output;
    auto stateDropped = stateOrig;
    if(dropMaskS_)
      stateDropped = dropout(stateOrig, keywords::mask = dropMaskS_);

    auto sU = dot(stateDropped, U_);
    if(layerNorm_)
      sU = layer_norm(sU, gamma2_);

    Expr xW;
    if(xWs.empty()) {
      if(!fakeInput_ || fakeInput_->shape() != sU->shape())
        fakeInput_
            = sU->graph()->constant(sU->shape(), inits::zeros);
      xW = fakeInput_;
    } else {
      xW = xWs.front();
    }

    auto output = mask ? gruOps({stateOrig, xW, sU, b_, mask}, final_)
                       : gruOps({stateOrig, xW, sU, b_}, final_);

    return {output, state.cell};  // no cell state, hence copy
  }
};

/**
 * @brief GRU unit supporting Nematus-like layer normalization.
 *
 * If no layer normalization is used, the unit is equivalent to
 * marian::rnn::GRU and uses the same kernel.
 *
 * @see marian::rnn::GRU
 */
class GRUNematus : public Cell {
protected:
  // Concatenated Us and Ws, used unless layer normalization enabled
  Expr UUx_, WWx_, bbx_;

  // Parameters used if layer normalization enabled
  Expr U_, W_, b_;
  Expr Ux_, Wx_, bx_;

  // Layer normalization parameters
  Expr W_lns_, W_lnb_;
  Expr Wx_lns_, Wx_lnb_;
  Expr U_lns_, U_lnb_;
  Expr Ux_lns_, Ux_lnb_;

  // Whether it is an encoder or decoder
  bool encoder_;
  // Whether it is an RNN final layer or hidden layer
  bool final_;
  // Whether it is a transition layer
  bool transition_;
  // Use layer normalization
  bool layerNorm_;
  bool fixed_;

  // Dropout probability
  float dropout_;
  Expr dropMaskX_;
  Expr dropMaskS_;

  // Fake input with zeros replaces W and Wx in transition cells
  Expr fakeInput_;

public:
  GRUNematus(Ptr<ExpressionGraph> graph, Ptr<Options> options) : Cell(options) {
    int dimInput = opt<int>("dimInput");
    int dimState = opt<int>("dimState");

    auto prefix = opt<std::string>("prefix");
    encoder_ = prefix.substr(0, 7) == "encoder";
    transition_ = opt<bool>("transition", false);

    layerNorm_ = opt<bool>("layer-normalization", false);
    fixed_ = opt<bool>("fixed", false);
    dropout_ = opt<float>("dropout", 0);
    final_ = opt<bool>("final", false);

    auto U = graph->param(prefix + "_U",
                          {dimState, 2 * dimState},
<<<<<<< HEAD
                          keywords::init = inits::glorot_uniform,
                          keywords::fixed = fixed_);
    auto Ux = graph->param(prefix + "_Ux",
                           {dimState, dimState},
                           keywords::init = inits::glorot_uniform,
                           keywords::fixed = fixed_);
=======
                          inits::glorot_uniform);
    auto Ux = graph->param(prefix + "_Ux",
                           {dimState, dimState},
                           inits::glorot_uniform);
>>>>>>> e63473a7

    if(layerNorm_) {
      U_ = U;
      Ux_ = Ux;
    } else {
      UUx_ = concatenate({U, Ux}, keywords::axis = -1);
    }

    if(dimInput > 0) {
      auto W = graph->param(prefix + "_W",
                            {dimInput, 2 * dimState},
<<<<<<< HEAD
                            keywords::init = inits::glorot_uniform,
                            keywords::fixed = fixed_);
      auto Wx = graph->param(prefix + "_Wx",
                             {dimInput, dimState},
                             keywords::init = inits::glorot_uniform,
                             keywords::fixed = fixed_);
=======
                            inits::glorot_uniform);
      auto Wx = graph->param(prefix + "_Wx",
                             {dimInput, dimState},
                             inits::glorot_uniform);
>>>>>>> e63473a7
      if(layerNorm_) {
        W_ = W;
        Wx_ = Wx;
      } else {
        WWx_ = concatenate({W, Wx}, keywords::axis = -1);
      }
    }

    auto b = graph->param(
<<<<<<< HEAD
        prefix + "_b", {1, 2 * dimState}, keywords::init = inits::zeros, keywords::fixed = fixed_);
    auto bx = graph->param(
        prefix + "_bx", {1, dimState}, keywords::init = inits::zeros, keywords::fixed = fixed_);
=======
        prefix + "_b", {1, 2 * dimState}, inits::zeros);
    auto bx = graph->param(
        prefix + "_bx", {1, dimState}, inits::zeros);
>>>>>>> e63473a7

    if(layerNorm_) {
      b_ = b;
      bx_ = bx;

      // in specific cases we need to pass bx to the kernel
      if(encoder_ && transition_) {
        auto b0
            = graph->constant({1, 2 * dimState}, inits::zeros);
        bbx_ = concatenate({b0, bx}, keywords::axis = -1);
      } else {
        bbx_
            = graph->constant({1, 3 * dimState}, inits::zeros);
      }
    } else {
      bbx_ = concatenate({b, bx}, keywords::axis = -1);
    }

    if(dropout_ > 0.0f) {
      if(dimInput)
        dropMaskX_ = graph->dropout(dropout_, {1, dimInput});
      dropMaskS_ = graph->dropout(dropout_, {1, dimState});
    }

    if(layerNorm_) {
      if(dimInput) {
        W_lns_ = graph->param(prefix + "_W_lns",
                              {1, 2 * dimState},
<<<<<<< HEAD
                              keywords::init = inits::from_value(1.f),
                              keywords::fixed = fixed_);
        W_lnb_ = graph->param(prefix + "_W_lnb",
                              {1, 2 * dimState},
                              keywords::init = inits::zeros,
                              keywords::fixed = fixed_);
        Wx_lns_ = graph->param(prefix + "_Wx_lns",
                               {1, 1 * dimState},
                               keywords::init = inits::from_value(1.f),
                               keywords::fixed = fixed_);
        Wx_lnb_ = graph->param(prefix + "_Wx_lnb",
                               {1, 1 * dimState},
                               keywords::init = inits::zeros,
                               keywords::fixed = fixed_);
      }
      U_lns_ = graph->param(prefix + "_U_lns",
                            {1, 2 * dimState},
                            keywords::init = inits::from_value(1.f),
                            keywords::fixed = fixed_);
      U_lnb_ = graph->param(
          prefix + "_U_lnb", {1, 2 * dimState}, keywords::init = inits::zeros, keywords::fixed = fixed_);
      Ux_lns_ = graph->param(prefix + "_Ux_lns",
                             {1, 1 * dimState},
                             keywords::init = inits::from_value(1.f), keywords::fixed = fixed_);
      Ux_lnb_ = graph->param(
          prefix + "_Ux_lnb", {1, 1 * dimState}, keywords::init = inits::zeros, keywords::fixed = fixed_);
=======
                              inits::from_value(1.f));
        W_lnb_ = graph->param(prefix + "_W_lnb",
                              {1, 2 * dimState},
                              inits::zeros);
        Wx_lns_ = graph->param(prefix + "_Wx_lns",
                               {1, 1 * dimState},
                               inits::from_value(1.f));
        Wx_lnb_ = graph->param(prefix + "_Wx_lnb",
                               {1, 1 * dimState},
                               inits::zeros);
      }
      U_lns_ = graph->param(prefix + "_U_lns",
                            {1, 2 * dimState},
                            inits::from_value(1.f));
      U_lnb_ = graph->param(
          prefix + "_U_lnb", {1, 2 * dimState}, inits::zeros);
      Ux_lns_ = graph->param(prefix + "_Ux_lns",
                             {1, 1 * dimState},
                             inits::from_value(1.f));
      Ux_lnb_ = graph->param(
          prefix + "_Ux_lnb", {1, 1 * dimState}, inits::zeros);
>>>>>>> e63473a7
    }
  }

  virtual State apply(std::vector<Expr> inputs,
                      State state,
                      Expr mask = nullptr) {
    return applyState(applyInput(inputs), state, mask);
  }

  virtual std::vector<Expr> applyInput(std::vector<Expr> inputs) {
    Expr input;
    if(inputs.size() == 0)
      return {};
    else if(inputs.size() > 1)
      input = concatenate(inputs, keywords::axis = -1);
    else
      input = inputs[0];

    if(dropMaskX_)
      input = dropout(input, keywords::mask = dropMaskX_);

    Expr xW;
    if(layerNorm_) {
      Expr W;   // RUH_1_ in Amun
      Expr Wx;  // RUH_2_ in Amun

      if(final_) {
        W = dot(input, W_);
        Wx = dot(input, Wx_);
      } else {
        W = affine(input, W_, b_);
        Wx = affine(input, Wx_, bx_);
      }
      W = layer_norm(W, W_lns_, W_lnb_, NEMATUS_LN_EPS);
      Wx = layer_norm(Wx, Wx_lns_, Wx_lnb_, NEMATUS_LN_EPS);

      xW = concatenate({W, Wx}, keywords::axis = -1);
    } else {
      xW = dot(input, WWx_);
    }

    return {xW};
  }

  virtual State applyState(std::vector<Expr> xWs,
                           State state,
                           Expr mask = nullptr) {
    // make sure that we have transition layers
    assert(transition_ == xWs.empty());

    auto stateOrig = state.output;
    auto stateDropped = stateOrig;
    if(dropMaskS_)
      stateDropped = dropout(stateOrig, keywords::mask = dropMaskS_);

    Expr sU;
    if(layerNorm_) {
      Expr U;   // Temp_1_ in Amun
      Expr Ux;  // Temp_2_ in Amun

      if(encoder_) {
        U = layer_norm(dot(stateDropped, U_), U_lns_, U_lnb_, NEMATUS_LN_EPS);
        Ux = layer_norm(
            dot(stateDropped, Ux_), Ux_lns_, Ux_lnb_, NEMATUS_LN_EPS);

        if(transition_) {
          U = U + b_;
        }
      } else {
        if(final_ || transition_) {
          U = affine(stateDropped, U_, b_);
          Ux = affine(stateDropped, Ux_, bx_);
        } else {
          U = dot(stateDropped, U_);
          Ux = dot(stateDropped, Ux_);
        }
        U = layer_norm(U, U_lns_, U_lnb_, NEMATUS_LN_EPS);
        Ux = layer_norm(Ux, Ux_lns_, Ux_lnb_, NEMATUS_LN_EPS);
      }

      sU = concatenate({U, Ux}, keywords::axis = -1);
    } else {
      sU = dot(stateDropped, UUx_);
    }

    Expr xW;
    if(transition_) {
      if(!fakeInput_ || fakeInput_->shape() != sU->shape())
        fakeInput_
            = sU->graph()->constant(sU->shape(), inits::zeros);
      xW = fakeInput_;
    } else {
      xW = xWs.front();
    }

    Expr output;
    output = mask ? gruOps({stateOrig, xW, sU, bbx_, mask}, final_)
                  : gruOps({stateOrig, xW, sU, bbx_}, final_);

    return {output, state.cell};  // no cell state, hence copy
  }
};

/******************************************************************************/

Expr lstmOpsC(const std::vector<Expr>& nodes);
Expr lstmOpsO(const std::vector<Expr>& nodes);

class FastLSTM : public Cell {
protected:
  std::string prefix_;

  Expr U_, W_, b_;
  Expr gamma1_;
  Expr gamma2_;

  bool layerNorm_;
  bool fixed_;
  float dropout_;

  Expr dropMaskX_;
  Expr dropMaskS_;

  Expr fakeInput_;

public:
  FastLSTM(Ptr<ExpressionGraph> graph, Ptr<Options> options) : Cell(options) {
    int dimInput = opt<int>("dimInput");
    int dimState = opt<int>("dimState");
    std::string prefix = opt<std::string>("prefix");

    layerNorm_ = opt<bool>("layer-normalization", false);
    fixed_ = opt<bool>("fixed", false);
    dropout_ = opt<float>("dropout", 0);

    U_ = graph->param(prefix + "_U",
                      {dimState, 4 * dimState},
<<<<<<< HEAD
                      keywords::init = inits::glorot_uniform,
                      keywords::fixed = fixed_);
    if(dimInput)
      W_ = graph->param(prefix + "_W",
                        {dimInput, 4 * dimState},
                        keywords::init = inits::glorot_uniform,
                        keywords::fixed = fixed_);

    b_ = graph->param(
        prefix + "_b", {1, 4 * dimState}, keywords::init = inits::zeros, keywords::fixed = fixed_);
=======
                      inits::glorot_uniform);
    if(dimInput)
      W_ = graph->param(prefix + "_W",
                        {dimInput, 4 * dimState},
                        inits::glorot_uniform);

    b_ = graph->param(
        prefix + "_b", {1, 4 * dimState}, inits::zeros);
>>>>>>> e63473a7

    if(dropout_ > 0.0f) {
      if(dimInput)
        dropMaskX_ = graph->dropout(dropout_, {1, dimInput});
      dropMaskS_ = graph->dropout(dropout_, {1, dimState});
    }

    if(layerNorm_) {
      if(dimInput)
        gamma1_ = graph->param(prefix + "_gamma1",
                               {1, 4 * dimState},
<<<<<<< HEAD
                               keywords::init = inits::from_value(1.f), keywords::fixed = fixed_);
      gamma2_ = graph->param(prefix + "_gamma2",
                             {1, 4 * dimState},
                             keywords::init = inits::from_value(1.f), keywords::fixed = fixed_);
=======
                               inits::from_value(1.f));
      gamma2_ = graph->param(prefix + "_gamma2",
                             {1, 4 * dimState},
                             inits::from_value(1.f));
>>>>>>> e63473a7
    }
  }

  virtual State apply(std::vector<Expr> inputs,
                      State state,
                      Expr mask = nullptr) {
    return applyState(applyInput(inputs), state, mask);
  }

  virtual std::vector<Expr> applyInput(std::vector<Expr> inputs) {
    Expr input;
    if(inputs.size() == 0)
      return {};
    else if(inputs.size() > 1) {
      input = concatenate(inputs, keywords::axis = -1);
    }
    else
      input = inputs.front();

    if(dropMaskX_)
      input = dropout(input, keywords::mask = dropMaskX_);

    auto xW = dot(input, W_);

    if(layerNorm_)
      xW = layer_norm(xW, gamma1_);

    return {xW};
  }

  virtual State applyState(std::vector<Expr> xWs,
                           State state,
                           Expr mask = nullptr) {
    auto recState = state.output;
    auto cellState = state.cell;

    auto recStateDropped = recState;
    if(dropMaskS_)
      recStateDropped = dropout(recState, keywords::mask = dropMaskS_);

    auto sU = dot(recStateDropped, U_);

    if(layerNorm_)
      sU = layer_norm(sU, gamma2_);

    Expr xW;
    if(xWs.empty()) {
      if(!fakeInput_ || fakeInput_->shape() != sU->shape())
        fakeInput_
            = sU->graph()->constant(sU->shape(), inits::zeros);
      xW = fakeInput_;
    } else {
      xW = xWs.front();
    }

    // dc/dp where p = W_i, U_i, ..., but without index o
    auto nextCellState = mask ? lstmOpsC({cellState, xW, sU, b_, mask})
                              : lstmOpsC({cellState, xW, sU, b_});

    // dh/dp dh/dc where p = W_o, U_o, b_o
    auto nextRecState = lstmOpsO({nextCellState, xW, sU, b_});

    return {nextRecState, nextCellState};
  }
};

using LSTM = FastLSTM;

/******************************************************************************/
// Experimentak cells, use with care

template <class CellType>
class Multiplicative : public CellType {
protected:
  Expr Um_, Wm_, bm_;
  Expr gamma1m_, gamma2m_;

public:
  Multiplicative(Ptr<ExpressionGraph> graph, Ptr<Options> options)
      : CellType(graph, options) {
    int dimInput = options->get<int>("dimInput");
    int dimState = options->get<int>("dimState");
    std::string prefix = options->get<std::string>("prefix");

    Um_ = graph->param(prefix + "_Um",
                       {dimState, dimState},
                       inits::glorot_uniform);
    Wm_ = graph->param(prefix + "_Wm",
                       {dimInput, dimState},
                       inits::glorot_uniform);
    bm_ = graph->param(
        prefix + "_bm", {1, dimState}, inits::zeros);

    if(CellType::layerNorm_) {
      gamma1m_ = graph->param(prefix + "_gamma1m",
                              {1, dimState},
                              inits::from_value(1.f));
      gamma2m_ = graph->param(prefix + "_gamma2m",
                              {1, dimState},
                              inits::from_value(1.f));
    }
  }

  virtual std::vector<Expr> applyInput(std::vector<Expr> inputs) {
    ABORT_IF(inputs.empty(), "Multiplicative LSTM expects input");

    Expr input;
    if(inputs.size() > 1) {
      input = concatenate(inputs, keywords::axis = -1);
    }
    else
      input = inputs.front();

    auto xWs = CellType::applyInput({input});
    auto xWm = dot(input, Wm_);
    if(CellType::layerNorm_)
      xWm = layer_norm(xWm, gamma1m_);

    xWs.push_back(xWm);
    return xWs;
  }

  virtual State applyState(std::vector<Expr> xWs,
                           State state,
                           Expr mask = nullptr) {
    auto xWm = xWs.back();
    xWs.pop_back();

    auto sUm = affine(state.output, Um_, bm_);
    if(CellType::layerNorm_)
      sUm = layer_norm(sUm, gamma2m_);

    auto mstate = xWm * sUm;

    return CellType::applyState(xWs, State({mstate, state.cell}), mask);
  }
};

using MLSTM = Multiplicative<LSTM>;
using MGRU = Multiplicative<GRU>;

/******************************************************************************/
// SlowLSTM and TestLSTM are for comparing efficient kernels for gradients with
// naive but correct LSTM version.

class SlowLSTM : public Cell {
private:
  Expr Uf_, Wf_, bf_;
  Expr Ui_, Wi_, bi_;
  Expr Uo_, Wo_, bo_;
  Expr Uc_, Wc_, bc_;

public:
  SlowLSTM(Ptr<ExpressionGraph> graph, Ptr<Options> options) : Cell(options) {
    int dimInput = options_->get<int>("dimInput");
    int dimState = options_->get<int>("dimState");
    std::string prefix = options->get<std::string>("prefix");

    Uf_ = graph->param(prefix + "_Uf",
                       {dimState, dimState},
                       inits::glorot_uniform);
    Wf_ = graph->param(prefix + "_Wf",
                       {dimInput, dimState},
                       inits::glorot_uniform);
    bf_ = graph->param(
        prefix + "_bf", {1, dimState}, inits::zeros);

    Ui_ = graph->param(prefix + "_Ui",
                       {dimState, dimState},
                       inits::glorot_uniform);
    Wi_ = graph->param(prefix + "_Wi",
                       {dimInput, dimState},
                       inits::glorot_uniform);
    bi_ = graph->param(
        prefix + "_bi", {1, dimState}, inits::zeros);

    Uc_ = graph->param(prefix + "_Uc",
                       {dimState, dimState},
                       inits::glorot_uniform);
    Wc_ = graph->param(prefix + "_Wc",
                       {dimInput, dimState},
                       inits::glorot_uniform);
    bc_ = graph->param(
        prefix + "_bc", {1, dimState}, inits::zeros);

    Uo_ = graph->param(prefix + "_Uo",
                       {dimState, dimState},
                       inits::glorot_uniform);
    Wo_ = graph->param(prefix + "_Wo",
                       {dimInput, dimState},
                       inits::glorot_uniform);
    bo_ = graph->param(
        prefix + "_bo", {1, dimState}, inits::zeros);
  }

  State apply(std::vector<Expr> inputs, State state, Expr mask = nullptr) {
    return applyState(applyInput(inputs), state, mask);
  }

  std::vector<Expr> applyInput(std::vector<Expr> inputs) {
    ABORT_IF(inputs.empty(), "Slow LSTM expects input");

    Expr input;
    if(inputs.size() > 1)
      input = concatenate(inputs, keywords::axis = -1);
    else
      input = inputs.front();

    auto xWf = dot(input, Wf_);
    auto xWi = dot(input, Wi_);
    auto xWo = dot(input, Wo_);
    auto xWc = dot(input, Wc_);

    return {xWf, xWi, xWo, xWc};
  }

  State applyState(std::vector<Expr> xWs, State state, Expr mask = nullptr) {
    auto recState = state.output;
    auto cellState = state.cell;

    auto sUf = affine(recState, Uf_, bf_);
    auto sUi = affine(recState, Ui_, bi_);
    auto sUo = affine(recState, Uo_, bo_);
    auto sUc = affine(recState, Uc_, bc_);

    auto f = logit(xWs[0] + sUf);
    auto i = logit(xWs[1] + sUi);
    auto o = logit(xWs[2] + sUo);
    auto c = tanh(xWs[3] + sUc);

    auto nextCellState = f * cellState + i * c;
    auto maskedCellState = mask ? mask * nextCellState : nextCellState;

    auto nextState = o * tanh(maskedCellState);
    auto maskedState = mask ? mask * nextState : nextState;

    return {maskedState, maskedCellState};
  }
};

/******************************************************************************/

class TestLSTM : public Cell {
private:
  Expr U_, W_, b_;

public:
  TestLSTM(Ptr<ExpressionGraph> graph, Ptr<Options> options) : Cell(options) {
    int dimInput = options_->get<int>("dimInput");
    int dimState = options_->get<int>("dimState");
    std::string prefix = options->get<std::string>("prefix");

    auto Uf = graph->param(prefix + "_Uf",
                           {dimState, dimState},
                           inits::glorot_uniform);
    auto Wf = graph->param(prefix + "_Wf",
                           {dimInput, dimState},
                           inits::glorot_uniform);
    auto bf = graph->param(
        prefix + "_bf", {1, dimState}, inits::zeros);

    auto Ui = graph->param(prefix + "_Ui",
                           {dimState, dimState},
                           inits::glorot_uniform);
    auto Wi = graph->param(prefix + "_Wi",
                           {dimInput, dimState},
                           inits::glorot_uniform);
    auto bi = graph->param(
        prefix + "_bi", {1, dimState}, inits::zeros);

    auto Uc = graph->param(prefix + "_Uc",
                           {dimState, dimState},
                           inits::glorot_uniform);
    auto Wc = graph->param(prefix + "_Wc",
                           {dimInput, dimState},
                           inits::glorot_uniform);
    auto bc = graph->param(
        prefix + "_bc", {1, dimState}, inits::zeros);

    auto Uo = graph->param(prefix + "_Uo",
                           {dimState, dimState},
                           inits::glorot_uniform);
    auto Wo = graph->param(prefix + "_Wo",
                           {dimInput, dimState},
                           inits::glorot_uniform);
    auto bo = graph->param(
        prefix + "_bo", {1, dimState}, inits::zeros);

    U_ = concatenate({Uf, Ui, Uc, Uo}, keywords::axis = -1);
    W_ = concatenate({Wf, Wi, Wc, Wo}, keywords::axis = -1);
    b_ = concatenate({bf, bi, bc, bo}, keywords::axis = -1);
  }

  State apply(std::vector<Expr> inputs, State state, Expr mask = nullptr) {
    return applyState(applyInput(inputs), state, mask);
  }

  std::vector<Expr> applyInput(std::vector<Expr> inputs) {
    ABORT_IF(inputs.empty(), "Test LSTM expects input");

    Expr input;
    if(inputs.size() > 1)
      input = concatenate(inputs, keywords::axis = -1);
    else
      input = inputs.front();

    auto xW = dot(input, W_);

    return {xW};
  }

  State applyState(std::vector<Expr> xWs, State state, Expr mask = nullptr) {
    auto recState = state.output;
    auto cellState = state.cell;

    auto sU = dot(recState, U_);

    auto xW = xWs.front();

    // dc/dp where p = W_i, U_i, ..., but without index o
    auto nextCellState = mask ? lstmOpsC({cellState, xW, sU, b_, mask})
                              : lstmOpsC({cellState, xW, sU, b_});

    // dh/dp dh/dc where p = W_o, U_o, b_o
    auto nextRecState = mask ? lstmOpsO({nextCellState, xW, sU, b_, mask})
                             : lstmOpsO({nextCellState, xW, sU, b_});

    return {nextRecState, nextCellState};
  }
};
}
}<|MERGE_RESOLUTION|>--- conflicted
+++ resolved
@@ -20,7 +20,6 @@
   Expr gamma2_;
 
   bool layerNorm_;
-  bool fixed_;
   float dropout_;
 
   Expr dropMaskX_;
@@ -33,33 +32,19 @@
     std::string prefix = options_->get<std::string>("prefix");
 
     layerNorm_ = options_->get<bool>("layer-normalization", false);
-    fixed_ = opt<bool>("fixed", false);
     dropout_ = options_->get<float>("dropout", 0);
 
     U_ = graph->param(prefix + "_U",
                       {dimState, dimState},
-<<<<<<< HEAD
-                      keywords::init = inits::glorot_uniform,
-                      keywords::fixed = fixed_);
-=======
                       inits::glorot_uniform);
->>>>>>> e63473a7
 
     if(dimInput)
       W_ = graph->param(prefix + "_W",
                         {dimInput, dimState},
-<<<<<<< HEAD
-                        keywords::init = inits::glorot_uniform,
-                        keywords::fixed = fixed_);
-
-    b_ = graph->param(
-        prefix + "_b", {1, dimState}, keywords::init = inits::zeros, keywords::fixed = fixed_);
-=======
                         inits::glorot_uniform);
 
     b_ = graph->param(
         prefix + "_b", {1, dimState}, inits::zeros);
->>>>>>> e63473a7
 
     if(dropout_ > 0.0f) {
       if(dimInput)
@@ -71,19 +56,10 @@
       if(dimInput)
         gamma1_ = graph->param(prefix + "_gamma1",
                                {1, 3 * dimState},
-<<<<<<< HEAD
-                               keywords::init = inits::from_value(1.f),
-                               keywords::fixed = fixed_);
-      gamma2_ = graph->param(prefix + "_gamma2",
-                             {1, 3 * dimState},
-                             keywords::init = inits::from_value(1.f),
-                             keywords::fixed = fixed_);
-=======
                                inits::from_value(1.f));
       gamma2_ = graph->param(prefix + "_gamma2",
                              {1, 3 * dimState},
                              inits::from_value(1.f));
->>>>>>> e63473a7
     }
   }
 
@@ -148,7 +124,6 @@
 
   bool final_;
   bool layerNorm_;
-  bool fixed_;
   float dropout_;
 
   Expr dropMaskX_;
@@ -163,56 +138,31 @@
     std::string prefix = opt<std::string>("prefix");
 
     layerNorm_ = opt<bool>("layer-normalization", false);
-    fixed_ = opt<bool>("fixed", false);
     dropout_ = opt<float>("dropout", 0);
     final_ = opt<bool>("final", false);
 
     auto U = graph->param(prefix + "_U",
                           {dimState, 2 * dimState},
-<<<<<<< HEAD
-                          keywords::init = inits::glorot_uniform,
-                          keywords::fixed = fixed_);
-    auto Ux = graph->param(prefix + "_Ux",
-                           {dimState, dimState},
-                           keywords::init = inits::glorot_uniform,
-                           keywords::fixed = fixed_);
-=======
                           inits::glorot_uniform);
     auto Ux = graph->param(prefix + "_Ux",
                            {dimState, dimState},
                            inits::glorot_uniform);
->>>>>>> e63473a7
     U_ = concatenate({U, Ux}, keywords::axis = -1);
 
     if(dimInput > 0) {
       auto W = graph->param(prefix + "_W",
                             {dimInput, 2 * dimState},
-<<<<<<< HEAD
-                            keywords::init = inits::glorot_uniform,
-                            keywords::fixed = fixed_);
-      auto Wx = graph->param(prefix + "_Wx",
-                             {dimInput, dimState},
-                             keywords::init = inits::glorot_uniform,
-                             keywords::fixed = fixed_);
-=======
                             inits::glorot_uniform);
       auto Wx = graph->param(prefix + "_Wx",
                              {dimInput, dimState},
                              inits::glorot_uniform);
->>>>>>> e63473a7
       W_ = concatenate({W, Wx}, keywords::axis = -1);
     }
 
     auto b = graph->param(
-<<<<<<< HEAD
-        prefix + "_b", {1, 2 * dimState}, keywords::init = inits::zeros, keywords::fixed = fixed_);
-    auto bx = graph->param(
-        prefix + "_bx", {1, dimState}, keywords::init = inits::zeros, keywords::fixed = fixed_);
-=======
         prefix + "_b", {1, 2 * dimState}, inits::zeros);
     auto bx = graph->param(
         prefix + "_bx", {1, dimState}, inits::zeros);
->>>>>>> e63473a7
     b_ = concatenate({b, bx}, keywords::axis = -1);
 
     // @TODO use this and adjust Amun model type saving and loading
@@ -233,19 +183,10 @@
       if(dimInput)
         gamma1_ = graph->param(prefix + "_gamma1",
                                {1, 3 * dimState},
-<<<<<<< HEAD
-                               keywords::init = inits::from_value(1.f),
-                               keywords::fixed = fixed_);
-      gamma2_ = graph->param(prefix + "_gamma2",
-                             {1, 3 * dimState},
-                             keywords::init = inits::from_value(1.f),
-                             keywords::fixed = fixed_);
-=======
                                inits::from_value(1.f));
       gamma2_ = graph->param(prefix + "_gamma2",
                              {1, 3 * dimState},
                              inits::from_value(1.f));
->>>>>>> e63473a7
     }
   }
 
@@ -334,7 +275,6 @@
   bool transition_;
   // Use layer normalization
   bool layerNorm_;
-  bool fixed_;
 
   // Dropout probability
   float dropout_;
@@ -354,25 +294,15 @@
     transition_ = opt<bool>("transition", false);
 
     layerNorm_ = opt<bool>("layer-normalization", false);
-    fixed_ = opt<bool>("fixed", false);
     dropout_ = opt<float>("dropout", 0);
     final_ = opt<bool>("final", false);
 
     auto U = graph->param(prefix + "_U",
                           {dimState, 2 * dimState},
-<<<<<<< HEAD
-                          keywords::init = inits::glorot_uniform,
-                          keywords::fixed = fixed_);
-    auto Ux = graph->param(prefix + "_Ux",
-                           {dimState, dimState},
-                           keywords::init = inits::glorot_uniform,
-                           keywords::fixed = fixed_);
-=======
                           inits::glorot_uniform);
     auto Ux = graph->param(prefix + "_Ux",
                            {dimState, dimState},
                            inits::glorot_uniform);
->>>>>>> e63473a7
 
     if(layerNorm_) {
       U_ = U;
@@ -384,19 +314,10 @@
     if(dimInput > 0) {
       auto W = graph->param(prefix + "_W",
                             {dimInput, 2 * dimState},
-<<<<<<< HEAD
-                            keywords::init = inits::glorot_uniform,
-                            keywords::fixed = fixed_);
-      auto Wx = graph->param(prefix + "_Wx",
-                             {dimInput, dimState},
-                             keywords::init = inits::glorot_uniform,
-                             keywords::fixed = fixed_);
-=======
                             inits::glorot_uniform);
       auto Wx = graph->param(prefix + "_Wx",
                              {dimInput, dimState},
                              inits::glorot_uniform);
->>>>>>> e63473a7
       if(layerNorm_) {
         W_ = W;
         Wx_ = Wx;
@@ -406,15 +327,9 @@
     }
 
     auto b = graph->param(
-<<<<<<< HEAD
-        prefix + "_b", {1, 2 * dimState}, keywords::init = inits::zeros, keywords::fixed = fixed_);
-    auto bx = graph->param(
-        prefix + "_bx", {1, dimState}, keywords::init = inits::zeros, keywords::fixed = fixed_);
-=======
         prefix + "_b", {1, 2 * dimState}, inits::zeros);
     auto bx = graph->param(
         prefix + "_bx", {1, dimState}, inits::zeros);
->>>>>>> e63473a7
 
     if(layerNorm_) {
       b_ = b;
@@ -443,34 +358,6 @@
       if(dimInput) {
         W_lns_ = graph->param(prefix + "_W_lns",
                               {1, 2 * dimState},
-<<<<<<< HEAD
-                              keywords::init = inits::from_value(1.f),
-                              keywords::fixed = fixed_);
-        W_lnb_ = graph->param(prefix + "_W_lnb",
-                              {1, 2 * dimState},
-                              keywords::init = inits::zeros,
-                              keywords::fixed = fixed_);
-        Wx_lns_ = graph->param(prefix + "_Wx_lns",
-                               {1, 1 * dimState},
-                               keywords::init = inits::from_value(1.f),
-                               keywords::fixed = fixed_);
-        Wx_lnb_ = graph->param(prefix + "_Wx_lnb",
-                               {1, 1 * dimState},
-                               keywords::init = inits::zeros,
-                               keywords::fixed = fixed_);
-      }
-      U_lns_ = graph->param(prefix + "_U_lns",
-                            {1, 2 * dimState},
-                            keywords::init = inits::from_value(1.f),
-                            keywords::fixed = fixed_);
-      U_lnb_ = graph->param(
-          prefix + "_U_lnb", {1, 2 * dimState}, keywords::init = inits::zeros, keywords::fixed = fixed_);
-      Ux_lns_ = graph->param(prefix + "_Ux_lns",
-                             {1, 1 * dimState},
-                             keywords::init = inits::from_value(1.f), keywords::fixed = fixed_);
-      Ux_lnb_ = graph->param(
-          prefix + "_Ux_lnb", {1, 1 * dimState}, keywords::init = inits::zeros, keywords::fixed = fixed_);
-=======
                               inits::from_value(1.f));
         W_lnb_ = graph->param(prefix + "_W_lnb",
                               {1, 2 * dimState},
@@ -492,7 +379,6 @@
                              inits::from_value(1.f));
       Ux_lnb_ = graph->param(
           prefix + "_Ux_lnb", {1, 1 * dimState}, inits::zeros);
->>>>>>> e63473a7
     }
   }
 
@@ -610,7 +496,6 @@
   Expr gamma2_;
 
   bool layerNorm_;
-  bool fixed_;
   float dropout_;
 
   Expr dropMaskX_;
@@ -625,23 +510,10 @@
     std::string prefix = opt<std::string>("prefix");
 
     layerNorm_ = opt<bool>("layer-normalization", false);
-    fixed_ = opt<bool>("fixed", false);
     dropout_ = opt<float>("dropout", 0);
 
     U_ = graph->param(prefix + "_U",
                       {dimState, 4 * dimState},
-<<<<<<< HEAD
-                      keywords::init = inits::glorot_uniform,
-                      keywords::fixed = fixed_);
-    if(dimInput)
-      W_ = graph->param(prefix + "_W",
-                        {dimInput, 4 * dimState},
-                        keywords::init = inits::glorot_uniform,
-                        keywords::fixed = fixed_);
-
-    b_ = graph->param(
-        prefix + "_b", {1, 4 * dimState}, keywords::init = inits::zeros, keywords::fixed = fixed_);
-=======
                       inits::glorot_uniform);
     if(dimInput)
       W_ = graph->param(prefix + "_W",
@@ -650,7 +522,6 @@
 
     b_ = graph->param(
         prefix + "_b", {1, 4 * dimState}, inits::zeros);
->>>>>>> e63473a7
 
     if(dropout_ > 0.0f) {
       if(dimInput)
@@ -662,17 +533,10 @@
       if(dimInput)
         gamma1_ = graph->param(prefix + "_gamma1",
                                {1, 4 * dimState},
-<<<<<<< HEAD
-                               keywords::init = inits::from_value(1.f), keywords::fixed = fixed_);
-      gamma2_ = graph->param(prefix + "_gamma2",
-                             {1, 4 * dimState},
-                             keywords::init = inits::from_value(1.f), keywords::fixed = fixed_);
-=======
                                inits::from_value(1.f));
       gamma2_ = graph->param(prefix + "_gamma2",
                              {1, 4 * dimState},
                              inits::from_value(1.f));
->>>>>>> e63473a7
     }
   }
 
