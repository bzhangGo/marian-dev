/* All or part of this file was contributed by Intel under license:
 *   Copyright (C) 2017-2018 Intel Corporation
 *   SPDX-License-Identifier: MIT
 */

#include "tensors/cpu/backend.h"
#include "tensors/tensor.h"
#include "tensors/tensor_allocator.h"

<<<<<<< HEAD
#if MKL_FOUND
#include <mkl.h>
#else
#if BLAS_FOUND
#include <cblas.h>
#endif
#endif

#include "integer_common.h"
=======
#include "prod_blas.h"
#include "sharp/int_gemm.h"
>>>>>>> 80232e61

namespace marian {

namespace cpu {

void Prod(marian::Tensor C,
          const marian::Tensor& A,
          const marian::Tensor& B,
          bool transA,
          bool transB,
          float beta,
          float scalar) {
#if BLAS_FOUND
  float alpha = scalar;

  int m = A->shape().elements() / A->shape()[-1];
  int k = A->shape().back();
  if(transA)
    std::swap(m, k);

  int l = B->shape().elements() / B->shape()[-1];
  int n = B->shape()[-1];
  if(transB)
    std::swap(l, n);

  int lda = A->shape()[-1];
  int ldb = B->shape()[-1];
  int ldc = B->shape()[-1];

  if(transB)
    ldc = B->shape().elements() / B->shape()[-1];

  sgemm(transA,
        transB,
        m,
        n,
        k,
        alpha,
        A->data(),
        lda,
        B->data(),
        ldb,
        beta,
        C->data(),
        ldc);
#else
  C; A; B; transA; transB; beta; scalar;
  ABORT("You need to compile with MKL in order to use the CPU version");
#endif
}

void ProdBatchedOld(marian::Tensor C,
                 Ptr<Allocator> /*allocator*/,
                 const marian::Tensor A,
                 const marian::Tensor B,
                 bool transA,
                 bool transB,
                 float beta,
                 float scalar) {
#if BLAS_FOUND
  float alpha = scalar;

  size_t batchA = A->shape().elements() / (A->shape()[-1] * A->shape()[-2]);
  size_t batchB = B->shape().elements() / (B->shape()[-1] * B->shape()[-2]);

  size_t m = A->shape()[-2];
  size_t k = A->shape()[-1];
  if(transA)
    std::swap(m, k);

  size_t l = B->shape()[-2];
  size_t n = B->shape()[-1];
  if(transB)
    std::swap(l, n);

  size_t lda = A->shape()[-1];
  size_t ldb = B->shape()[-1];
  size_t ldc = B->shape()[-1];

  if(transB)
    ldc = B->shape()[-2];

  auto strideB = batchB == 1 ? 0 : n * k;
  auto strideA = batchA == 1 ? 0 : m * k;
  auto strideC = n * m;

  auto batchC = std::max(batchA, batchB);
#if 0 // TODO Accuracy regression. Batched GEMM generate different output. Investigating and disable for now.
  CBLAS_TRANSPOSE transA_forarr = CblasNoTrans;
  CBLAS_TRANSPOSE transB_forarr = CblasNoTrans;

  if(transA)
    transA_forarr = CblasTrans;

  if(transB)
    transB_forarr = CblasTrans;

  /* cblas_sgemm_batch allows us to group all the small GEMMs that are done in a for loop with sgemm and compute
   * them in only one MKL call. For the API documentation refer to
   * https://software.intel.com/content/www/us/en/develop/documentation/mkl-developer-reference-c/top/blas-and-sparse-blas-routines/blas-like-extensions/cblas-gemm-batch.html
   * The API supports dependencies, where you can specify one "group" of GEMMs to be computed after another. (This controlled by the group_count parameter).
   * In our case, the operations are not dependent on one another so we hardcode one group. The rest of the arguments (with the exception of group_size) are
   * the same as the ones that cblas_sgemm expects, with the difference that we are supposed to provide an array pointer (One element per group).
   * Weirdly enough, we are required to to provide all of the integer arguments as the MKL_INT datatype
   */

  static const constexpr size_t group_count = 1; // We have one group
  const std::vector<CBLAS_TRANSPOSE> transa_arr(group_count, transA_forarr);
  const std::vector<CBLAS_TRANSPOSE> transb_arr(group_count, transB_forarr);
  const std::vector<MKL_INT> m_arr(group_count, (MKL_INT)m);
  const std::vector<MKL_INT> n_arr(group_count, (MKL_INT)n);
  const std::vector<MKL_INT> k_arr(group_count, (MKL_INT)k);
  const std::vector<float> alpha_arr(group_count, alpha);
  const std::vector<float> beta_arr(group_count, beta);
  const std::vector<MKL_INT> lda_arr(group_count, (MKL_INT)lda);
  const std::vector<MKL_INT> ldb_arr(group_count, (MKL_INT)ldb);
  const std::vector<MKL_INT> ldc_arr(group_count, (MKL_INT)ldc);
  const std::vector<MKL_INT> group_size(group_count, (MKL_INT)batchC); // Group size specifies number of GEMM operations per group (Which is batchC)

  std::vector<const float *> a_array(batchC, nullptr);
  std::vector<const float *> b_array(batchC, nullptr);
  std::vector<float *> c_array(batchC, nullptr);

  // This loop initializes the array pointers in the same way as the for loop
  // in the normal sgemm version a few lines below
  for(size_t i = 0; i < batchC; ++i) {
    a_array[i] = A->data() + (i % batchA) * strideA;
    b_array[i] = B->data() + (i % batchB) * strideB;
    c_array[i] = C->data() + i * strideC;
  }
  cblas_sgemm_batch (CblasRowMajor,
    &transa_arr[0],
    &transb_arr[0],
    &m_arr[0],
    &n_arr[0],
    &k_arr[0],
    &alpha_arr[0],
    &a_array[0],
    &lda_arr[0],
    &b_array[0],
    &ldb_arr[0],
    &beta_arr[0],
    &c_array[0],
    &ldc_arr[0],
    group_count,
    &group_size[0]);
#else
  for(size_t i = 0; i < batchC; ++i) {
    sgemm(transA,
          transB,
          (int)m,
          (int)n,
          (int)k,
          alpha,
          A->data() + (i % batchA) * strideA,
          (int)lda,
          B->data() + (i % batchB) * strideB,
          (int)ldb,
          beta,
          C->data() + i * strideC,
          (int)ldc);
  }
#endif
#else
  C; A; B; transA; transB; beta; scalar;
  ABORT("You need to compile with MKL in order to use the CPU version");
#endif
}

void ProdBatched(marian::Tensor C,
                 Ptr<Allocator> allocator,
                 const marian::Tensor A,
                 const marian::Tensor B,
                 bool transA,
                 bool transB,
                 float beta,
                 float scalar) {
  if (C->getBackend()->isLegacyBatchedGemm()) {
    ProdBatchedOld(C, allocator, A, B, transA, transB, beta, scalar);
  }
#if MKL_FOUND
  float alpha = scalar;

  size_t batchA = A->shape().elements() / (A->shape()[-1] * A->shape()[-2]);
  size_t batchB = B->shape().elements() / (B->shape()[-1] * B->shape()[-2]);

  size_t m = A->shape()[-2];
  size_t k = A->shape()[-1];
  CBLAS_TRANSPOSE transA_forarr = CblasNoTrans;
  if(transA) {
    std::swap(m, k);
    transA_forarr = CblasTrans;
  }

  size_t l = B->shape()[-2];
  size_t n = B->shape()[-1];
  CBLAS_TRANSPOSE transB_forarr = CblasNoTrans;
  if(transB) {
    std::swap(l, n);
    transB_forarr = CblasTrans;
  }

  size_t lda = A->shape()[-1];
  size_t ldb = B->shape()[-1];
  size_t ldc = B->shape()[-1];

  if(transB)
    ldc = B->shape()[-2];

  auto strideB = batchB == 1 ? 0 : n * k;
  auto strideA = batchA == 1 ? 0 : m * k;
  auto strideC = n * m;
  auto batchC = std::max(batchA, batchB);

  static const constexpr size_t group_count = 1;
  const std::vector<CBLAS_TRANSPOSE> transa_arr(group_count, transA_forarr);
  const std::vector<CBLAS_TRANSPOSE> transb_arr(group_count, transB_forarr);
  const std::vector<MKL_INT> m_arr(group_count, (MKL_INT)m);
  const std::vector<MKL_INT> n_arr(group_count, (MKL_INT)n);
  const std::vector<MKL_INT> k_arr(group_count, (MKL_INT)k);
  const std::vector<float> alpha_arr(group_count, alpha);
  const std::vector<float> beta_arr(group_count, beta);
  const std::vector<MKL_INT> lda_arr(group_count, (MKL_INT)lda);
  const std::vector<MKL_INT> ldb_arr(group_count, (MKL_INT)ldb);
  const std::vector<MKL_INT> ldc_arr(group_count, (MKL_INT)ldc);
  const std::vector<MKL_INT> group_size(group_count, (MKL_INT)batchC);

  std::vector<const float *> a_array(batchC, nullptr);
  std::vector<const float *> b_array(batchC, nullptr);
  std::vector<float *> c_array(batchC, nullptr);
  for(size_t i = 0; i < batchC; ++i) {
    a_array[i] = A->data() + (i % batchA) * strideA;
    b_array[i] = B->data() + (i % batchB) * strideB;
    c_array[i] = C->data() + i * strideC;
  }
  cblas_sgemm_batch (CblasRowMajor, 
    &transa_arr[0], 
    &transb_arr[0], 
    &m_arr[0], 
    &n_arr[0], 
    &k_arr[0],
    &alpha_arr[0], 
    &a_array[0], 
    &lda_arr[0],
    &b_array[0], 
    &ldb_arr[0], 
    &beta_arr[0], 
    &c_array[0], 
    &ldc_arr[0],
    group_count, 
    &group_size[0]);

#else
  C; A; B; transA; transB; beta; scalar;
  ABORT("You need to compile with MKL in order to use the CPU version");
#endif
}

void ProdWithBias(marian::Tensor C,
                  const marian::Tensor& A,
                  const marian::Tensor& B,
                  const marian::Tensor& bias,
                  bool transA,
                  bool transB,
                  float beta,
                  float scalar) {
  cpu::Prod(C, A, B, transA, transB, beta, scalar);
  cpu::integer::AddBias(C, bias);
}

void CSRProd(marian::Tensor C,
             Ptr<Allocator> /*allocator*/,
             const marian::Tensor& S_values,
             const marian::Tensor& S_indices,
             const marian::Tensor& S_offsets,
             const marian::Tensor& D,
             bool transS,
             bool swapOperands,
             float beta) {
  C, S_values, S_indices, S_offsets, D;

  // Note: The CPU implementation currently only implements what's needed for decoding.

  // interpret tensor dimensions as matrix dimensions
  const auto& shapeC = C->shape();
  const auto& shapeD = D->shape();
  // If swapOperands, S and D are swapped (C = D x S instead of C = S x D).
  // In that case, in the next 6 lines, please read all dimensions as if they were reversed in order.
  auto rowsC = shapeC[-(int)swapOperands];
  auto colsC = shapeC.elements() / rowsC;
  auto rowsD = shapeD[-(int)swapOperands];
  auto colsD = shapeD.elements() / rowsD;
  auto rowsS = transS ? rowsD : rowsC;
  auto colsS = transS ? rowsC : rowsD;
  ABORT_IF(colsD != colsC, "Inconsistent outer dimensions in CSR product");
  if (swapOperands) { // make rowsX actual row dimensions again, likewise colsX
    std::swap(rowsC, colsC);
    std::swap(rowsD, colsD);
    std::swap(rowsS, colsS);
  }
  // sparse arrays
  auto numOffsets = S_offsets->shape().elements() - 1; // -1 since last value is length
  ABORT_IF(numOffsets != rowsS, "Unexpected number of rows in CSR argument"); numOffsets;
  ABORT_IF(S_values->shape() != S_indices->shape(), "CSR values and indices must have the same size");
  if (!transS && !swapOperands) {
    // C = S * D, where D = CSR matrix
    const auto* offsets = S_offsets->data<IndexType>();
    const auto* indices = S_indices->data<IndexType>();
    const auto* values  = S_values->data<float>();
    const auto* dataD   = D->data<float>();
    auto*       dataC   = C->data<float>();
    ABORT_IF(beta != 0 && beta != 1, "cpu::CSRProd only supports beta = 0 or 1");
    for (size_t i = 0; i < rowsC; i++) {
      auto add = (beta == 1); // first element: overwrite or add according to beta; subsequent elements: add
      for (size_t kk = offsets[i]; kk < offsets[i + 1]; kk++) {
        auto k = indices[kk];    // fetch the non-zero row
        auto valS = values[kk]; // and the value from that row
        // This code is written with the hope for good vectorization, and the hope
        // that adding to memory will be done efficiently by the caching system.
        if (valS == 1)
          if (!add)
            for (size_t j = 0; j < colsC; j++)
              dataC[i * colsC/*==colsD*/ + j] = dataD[k * colsC/*==colsD*/ + j]; // this is a memcpy()
          else
            for (size_t j = 0; j < colsC; j++)
              dataC[i * colsC/*==colsD*/ + j] += dataD[k * colsC/*==colsD*/ + j]; // this is a contiguous-vector addition
        else
          if (!add)
            for (size_t j = 0; j < colsC; j++)
              dataC[i * colsC/*==colsD*/ + j] = valS * dataD[k * colsC/*==colsD*/ + j];
          else
            for (size_t j = 0; j < colsC; j++)
              dataC[i * colsC/*==colsD*/ + j] += valS * dataD[k * colsC/*==colsD*/ + j]; // notice the +=
        add = true; // next iteration will add to existing result
      }
    }
  }
  else
    ABORT("CSRProd for transS={}, swapOperands={} is not yet implemented for CPU", transS, swapOperands);
}

}  // namespace cpu
}  // namespace marian<|MERGE_RESOLUTION|>--- conflicted
+++ resolved
@@ -7,7 +7,6 @@
 #include "tensors/tensor.h"
 #include "tensors/tensor_allocator.h"
 
-<<<<<<< HEAD
 #if MKL_FOUND
 #include <mkl.h>
 #else
@@ -17,10 +16,8 @@
 #endif
 
 #include "integer_common.h"
-=======
 #include "prod_blas.h"
-#include "sharp/int_gemm.h"
->>>>>>> 80232e61
+
 
 namespace marian {
 
