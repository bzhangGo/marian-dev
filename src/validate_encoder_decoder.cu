
#include "marian.h"
#include "mnist.h"

<<<<<<< HEAD
using namespace marian;
using namespace keywords;
=======
#if 0
ExpressionGraph build_graph() {
  std::cerr << "Loading model params...";
}

  // read parallel corpus from file
  std::fstream sourceFile("../examples/mt/dev/newstest2013.de");
  std::fstream targetFile("../examples/mt/dev/newstest2013.en");

  std::string sourceLine, targetLine;
  while (getline(sourceFile, sourceLine)) {
    getline(targetFile, targetLine);
    std::vector<size_t> sourceIds = sourceVocab.ProcessSentence(sourceLine);
    std::vector<size_t> targetIds = sourceVocab.ProcessSentence(targetLine);
  }
#endif


int main(int argc, char** argv) {
>>>>>>> 7c63606b

const int input_size = 10;
const int output_size = 15;
const int batch_size = 25;
const int hidden_size = 5;
const int num_inputs = 8;
const int num_outputs = 6;

ExpressionGraph build_graph(int cuda_device) {
  std::cerr << "Building computation graph..." << std::endl;

<<<<<<< HEAD
  ExpressionGraph g(cuda_device);
  std::vector<Expr> X, Y, H, S;
=======
  ExpressionGraph g(0);
  std::vector<Expr*> X(num_inputs+1); // For the stop symbol.
  std::vector<Expr*> Y(num_outputs);
  std::vector<Expr*> H(num_inputs+1); // For the stop symbol.
  std::vector<Expr*> S(num_outputs);
>>>>>>> 7c63606b

  // For the stop symbol.
  for (int t = 0; t <= num_inputs; ++t) {
    std::stringstream ss;
    ss << "X" << t;
    X.emplace_back(named(g.input(shape={batch_size, input_size}), ss.str()));
  }

  // For the stop symbol.
  for (int t = 0; t <= num_outputs; ++t) {
    std::stringstream ss;
    ss << "Y" << t;
    Y.emplace_back(named(g.input(shape={batch_size, output_size}), ss.str()));
  }

  Expr Wxh = g.param(shape={input_size, hidden_size}, init=uniform(), name="Wxh");
  Expr Whh = g.param(shape={hidden_size, hidden_size}, init=uniform(), name="Whh");
  Expr bh = g.param(shape={1, hidden_size}, init=uniform(), name="bh");
  Expr h0 = g.param(shape={1, hidden_size}, init=uniform(), name="h0");

  std::cerr << "Building encoder RNN..." << std::endl;
  H.emplace_back(tanh(dot(X[0], Wxh) + dot(h0, Whh) + bh));
  for (int t = 1; t <= num_inputs; ++t) {
    H.emplace_back(tanh(dot(X[t], Wxh) + dot(H[t-1], Whh) + bh));
  }

  Expr Wxh_d = g.param(shape={output_size, hidden_size}, init=uniform(), name="Wxh_d");
  Expr Whh_d = g.param(shape={hidden_size, hidden_size}, init=uniform(), name="Whh_d");
  Expr bh_d = g.param(shape={1, hidden_size}, init=uniform(), name="bh_d");

  std::cerr << "Building decoder RNN..." << std::endl;
  auto h0_d = H[num_inputs];
  S.emplace_back(tanh(dot(Y[0], Wxh_d) + dot(h0_d, Whh_d) + bh_d));
  for (int t = 1; t < num_outputs; ++t) {
    S.emplace_back(tanh(dot(Y[t], Wxh_d) + dot(S[t-1], Whh_d) + bh_d));
  }

  Expr Why = g.param(shape={hidden_size, output_size}, init=uniform(), name="Why");
  Expr by = g.param(shape={1, output_size}, init=uniform(), name="by");

  std::cerr << "Building output layer..." << std::endl;
  std::vector<Expr> Yp;

  Yp.emplace_back(named(softmax_fast(dot(h0_d, Why) + by), "pred"));
  Expr cross_entropy = sum(Y[0] * log(Yp[0]), axis=1);
  for (int t = 1; t <= num_outputs; ++t) {
    Yp.emplace_back(named(softmax_fast(dot(S[t-1], Why) + by), "pred"));
    cross_entropy = cross_entropy + sum(Y[t] * log(Yp[t]), axis=1);
  }
  auto graph = -mean(cross_entropy, axis=0, name="cost");

  std::cerr << "Done." << std::endl;

  return g;
}

#if 0
  // read parallel corpus from file
  std::fstream sourceFile("../examples/mt/dev/newstest2013.de");
  std::fstream targetFile("../examples/mt/dev/newstest2013.en");

  std::string sourceLine, targetLine;
  while (getline(sourceFile, sourceLine)) {
    getline(targetFile, targetLine);
    std::vector<size_t> sourceIds = sourceVocab.ProcessSentence(sourceLine);
    std::vector<size_t> targetIds = sourceVocab.ProcessSentence(targetLine);
  }
#endif


int main(int argc, char** argv) {

  ExpressionGraph g = build_graph(0);

  // For the stop symbol.
  for (int t = 0; t <= num_inputs; ++t) {
    Tensor Xt({batch_size, input_size});

    float max = 1.;
    std::vector<float> values(batch_size * input_size);
    std::vector<float> classes(batch_size * output_size, 0.0);
    int k = 0;
    for (int i = 0; i < batch_size; ++i) {
      for (int j = 0; j < input_size; ++j, ++k) {
         values[k] = max * (2.0*static_cast<float>(rand()) / RAND_MAX - 1.0);
      }
    }

    thrust::copy(values.begin(), values.end(), Xt.begin());

    std::stringstream ss;
    ss << "X" << t;
    g[ss.str()] = Xt;

  }

  for (int t = 0; t <= num_outputs; ++t) {
    Tensor Yt({batch_size, output_size});

    std::vector<float> classes(batch_size * output_size, 0.0);
    int l = 0;
    for (int i = 0; i < batch_size; ++i) {
      int gold = output_size * static_cast<float>(rand()) / RAND_MAX;
      classes[l + gold] = 1.0;
      l += output_size;
    }

    thrust::copy(classes.begin(), classes.end(), Yt.begin());

    std::stringstream ss;
    ss << "Y" << t;
    g[ss.str()] = Yt;
  }

  std::cerr << "Graphviz step" << std::endl;
  std::cout << g.graphviz() << std::endl;

  std::cerr << "Forward step" << std::endl;
  g.forward(batch_size);
  std::cerr << "Backward step" << std::endl;
  g.backward();
  std::cerr << "Done" << std::endl;

  std::cerr << g["graph"].val().Debug() << std::endl;

  std::cerr << g["X0"].val().Debug() << std::endl;
  std::cerr << g["Y0"].val().Debug() << std::endl;

#if 0
  std::cerr << Whh.grad().Debug() << std::endl;
  std::cerr << bh.grad().Debug() << std::endl;
  std::cerr << Why.grad().Debug() << std::endl;
  std::cerr << by.grad().Debug() << std::endl;
  std::cerr << Wxh.grad().Debug() << std::endl;
  std::cerr << h0.grad().Debug() << std::endl;
#endif

  return 0;
}<|MERGE_RESOLUTION|>--- conflicted
+++ resolved
@@ -1,31 +1,11 @@
 
 #include "marian.h"
 #include "mnist.h"
+#include "vocab.h"
+#include <assert.h>
 
-<<<<<<< HEAD
 using namespace marian;
 using namespace keywords;
-=======
-#if 0
-ExpressionGraph build_graph() {
-  std::cerr << "Loading model params...";
-}
-
-  // read parallel corpus from file
-  std::fstream sourceFile("../examples/mt/dev/newstest2013.de");
-  std::fstream targetFile("../examples/mt/dev/newstest2013.en");
-
-  std::string sourceLine, targetLine;
-  while (getline(sourceFile, sourceLine)) {
-    getline(targetFile, targetLine);
-    std::vector<size_t> sourceIds = sourceVocab.ProcessSentence(sourceLine);
-    std::vector<size_t> targetIds = sourceVocab.ProcessSentence(targetLine);
-  }
-#endif
-
-
-int main(int argc, char** argv) {
->>>>>>> 7c63606b
 
 const int input_size = 10;
 const int output_size = 15;
@@ -37,16 +17,8 @@
 ExpressionGraph build_graph(int cuda_device) {
   std::cerr << "Building computation graph..." << std::endl;
 
-<<<<<<< HEAD
   ExpressionGraph g(cuda_device);
   std::vector<Expr> X, Y, H, S;
-=======
-  ExpressionGraph g(0);
-  std::vector<Expr*> X(num_inputs+1); // For the stop symbol.
-  std::vector<Expr*> Y(num_outputs);
-  std::vector<Expr*> H(num_inputs+1); // For the stop symbol.
-  std::vector<Expr*> S(num_outputs);
->>>>>>> 7c63606b
 
   // For the stop symbol.
   for (int t = 0; t <= num_inputs; ++t) {
@@ -62,10 +34,10 @@
     Y.emplace_back(named(g.input(shape={batch_size, output_size}), ss.str()));
   }
 
-  Expr Wxh = g.param(shape={input_size, hidden_size}, init=uniform(), name="Wxh");
-  Expr Whh = g.param(shape={hidden_size, hidden_size}, init=uniform(), name="Whh");
-  Expr bh = g.param(shape={1, hidden_size}, init=uniform(), name="bh");
-  Expr h0 = g.param(shape={1, hidden_size}, init=uniform(), name="h0");
+  Expr Wxh = named(g.param(shape={input_size, hidden_size}, init=uniform()), "Wxh");
+  Expr Whh = named(g.param(shape={hidden_size, hidden_size}, init=uniform()), "Whh");
+  Expr bh = named(g.param(shape={1, hidden_size}, init=uniform()), "bh");
+  Expr h0 = named(g.param(shape={1, hidden_size}, init=uniform()), "h0");
 
   std::cerr << "Building encoder RNN..." << std::endl;
   H.emplace_back(tanh(dot(X[0], Wxh) + dot(h0, Whh) + bh));
@@ -73,9 +45,9 @@
     H.emplace_back(tanh(dot(X[t], Wxh) + dot(H[t-1], Whh) + bh));
   }
 
-  Expr Wxh_d = g.param(shape={output_size, hidden_size}, init=uniform(), name="Wxh_d");
-  Expr Whh_d = g.param(shape={hidden_size, hidden_size}, init=uniform(), name="Whh_d");
-  Expr bh_d = g.param(shape={1, hidden_size}, init=uniform(), name="bh_d");
+  Expr Wxh_d = named(g.param(shape={output_size, hidden_size}, init=uniform()), "Wxh_d");
+  Expr Whh_d = named(g.param(shape={hidden_size, hidden_size}, init=uniform()), "Whh_d");
+  Expr bh_d = named(g.param(shape={1, hidden_size}, init=uniform()), "bh_d");
 
   std::cerr << "Building decoder RNN..." << std::endl;
   auto h0_d = H[num_inputs];
@@ -84,8 +56,8 @@
     S.emplace_back(tanh(dot(Y[t], Wxh_d) + dot(S[t-1], Whh_d) + bh_d));
   }
 
-  Expr Why = g.param(shape={hidden_size, output_size}, init=uniform(), name="Why");
-  Expr by = g.param(shape={1, output_size}, init=uniform(), name="by");
+  Expr Why = named(g.param(shape={hidden_size, output_size}, init=uniform()), "Why");
+  Expr by = named(g.param(shape={1, output_size}, init=uniform()), "by");
 
   std::cerr << "Building output layer..." << std::endl;
   std::vector<Expr> Yp;
@@ -96,28 +68,39 @@
     Yp.emplace_back(named(softmax_fast(dot(S[t-1], Why) + by), "pred"));
     cross_entropy = cross_entropy + sum(Y[t] * log(Yp[t]), axis=1);
   }
-  auto graph = -mean(cross_entropy, axis=0, name="cost");
+  auto cost = named(-mean(cross_entropy, axis=0), "cost");
 
   std::cerr << "Done." << std::endl;
 
   return g;
 }
 
-#if 0
+
+
+int main(int argc, char** argv) {
+#if 1
+  std::cerr << "Loading the data... ";
+  Vocab sourceVocab, targetVocab;
+
   // read parallel corpus from file
   std::fstream sourceFile("../examples/mt/dev/newstest2013.de");
   std::fstream targetFile("../examples/mt/dev/newstest2013.en");
 
+  std::vector<std::vector<size_t> > source_sentences, target_sentences;
   std::string sourceLine, targetLine;
   while (getline(sourceFile, sourceLine)) {
     getline(targetFile, targetLine);
     std::vector<size_t> sourceIds = sourceVocab.ProcessSentence(sourceLine);
-    std::vector<size_t> targetIds = sourceVocab.ProcessSentence(targetLine);
+    std::vector<size_t> targetIds = targetVocab.ProcessSentence(targetLine);
+    source_sentences.push_back(sourceIds);
+    target_sentences.push_back(targetIds);
   }
+  std::cerr << "Done." << std::endl;
+  std::cerr << source_sentences.size()
+            << " sentence pairs read." << std::endl;
+  std::cerr << "Source vocabulary size: " << sourceVocab.Size() << std::endl;
+  std::cerr << "Target vocabulary size: " << targetVocab.Size() << std::endl;
 #endif
-
-
-int main(int argc, char** argv) {
 
   ExpressionGraph g = build_graph(0);
 
@@ -139,6 +122,7 @@
 
     std::stringstream ss;
     ss << "X" << t;
+    if (!g.has_node(ss.str())) std::cerr << "No node " << ss.str() << "!!!" << std::endl;
     g[ss.str()] = Xt;
 
   }
@@ -158,6 +142,7 @@
 
     std::stringstream ss;
     ss << "Y" << t;
+    if (!g.has_node(ss.str())) std::cerr << "No node " << ss.str() << "!!!" << std::endl;
     g[ss.str()] = Yt;
   }
 
@@ -170,18 +155,18 @@
   g.backward();
   std::cerr << "Done" << std::endl;
 
-  std::cerr << g["graph"].val().Debug() << std::endl;
+  std::cerr << g["cost"].val().Debug() << std::endl;
 
   std::cerr << g["X0"].val().Debug() << std::endl;
   std::cerr << g["Y0"].val().Debug() << std::endl;
 
-#if 0
-  std::cerr << Whh.grad().Debug() << std::endl;
-  std::cerr << bh.grad().Debug() << std::endl;
-  std::cerr << Why.grad().Debug() << std::endl;
-  std::cerr << by.grad().Debug() << std::endl;
-  std::cerr << Wxh.grad().Debug() << std::endl;
-  std::cerr << h0.grad().Debug() << std::endl;
+#if 1
+  std::cerr << g["Whh"].grad().Debug() << std::endl;
+  std::cerr << g["bh"].grad().Debug() << std::endl;
+  std::cerr << g["Why"].grad().Debug() << std::endl;
+  std::cerr << g["by"].grad().Debug() << std::endl;
+  std::cerr << g["Wxh"].grad().Debug() << std::endl;
+  std::cerr << g["h0"].grad().Debug() << std::endl;
 #endif
 
   return 0;
