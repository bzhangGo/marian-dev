add_subdirectory(3rd_party)

include_directories(.)
include_directories(3rd_party)
include_directories(3rd_party/SQLiteCpp/include)

cuda_add_library(marian
  3rd_party/cnpy/cnpy.cpp
  3rd_party/exception.cpp
  3rd_party/svd/svd.cpp
  graph/expression_graph.cpp
  graph/expression_operators.cu
  graph/node.cu
  graph/node_operators.cu
  graph/node_initializers.cu
  tensors/tensor.cu
  tensors/device_gpu.cu
  tensors/memory_piece.cu
  kernels/tensor_operators.cu
  kernels/cudnn_wrappers.cu
<<<<<<< HEAD
#  kernels/sparse.cu
  layers/param_initializers.cu
=======
  backend/gpu/dropout.cu
  backend/cpu/dropout.cpp
  layers/generic.cpp
  layers/guided_alignment.cpp
>>>>>>> 3e929e70
  layers/convolution.cu
  rnn/cells.cu
  optimizers/clippers.cu
  optimizers/optimizers.cu
  common/utils.cpp
  common/logging.cpp
  common/config.cpp
  common/config_parser.cpp
  models/model_factory.cpp
  models/attention.cu
  translator/history.cpp
  translator/output_collector.cpp
  translator/nth_element.cu
  translator/helpers.cu
  translator/scorers.cpp
  training/dropper.cu
  training/graph_group_async.cu
  training/graph_group_async_drop.cu
  training/graph_group_sync.cu
  training/graph_group_singleton.cu
  training/graph_group_multinode.cu
  training/sparse_tensor.cu
  training/validator.cpp
  data/vocab.cpp
  data/corpus_base.cpp
  data/corpus.cpp
  data/corpus_sqlite.cpp
  data/text_input.cpp
  rescorer/score_collector.cpp
  $<TARGET_OBJECTS:libyaml-cpp>
  $<TARGET_OBJECTS:SQLiteCpp>
  STATIC
)

set_target_properties(marian PROPERTIES LIBRARY_OUTPUT_DIRECTORY "${CMAKE_BINARY_DIR}")
set_target_properties(marian PROPERTIES ARCHIVE_OUTPUT_DIRECTORY "${CMAKE_BINARY_DIR}")

add_executable(marian_train command/marian.cpp)
set_target_properties(marian_train PROPERTIES OUTPUT_NAME marian)

add_executable(marian_decoder command/marian_decoder.cpp)
set_target_properties(marian_decoder PROPERTIES OUTPUT_NAME marian-decoder)

add_executable(marian_scorer command/marian_scorer.cpp)
set_target_properties(marian_scorer PROPERTIES OUTPUT_NAME marian-scorer)

add_executable(marian_vocab command/marian_vocab.cpp)
set_target_properties(marian_vocab PROPERTIES OUTPUT_NAME marian-vocab)

set(EXECUTABLES ${EXECUTABLES} marian_train marian_decoder marian_scorer marian_vocab)

if(COMPILE_SERVER)
  add_executable(marian_server command/marian_server.cpp)
  set_target_properties(marian_server PROPERTIES OUTPUT_NAME marian-server)
  set(EXECUTABLES ${EXECUTABLES} marian_server)
endif(COMPILE_SERVER)

foreach(exec ${EXECUTABLES})
  target_link_libraries(${exec} marian ${EXT_LIBS})
  cuda_add_cublas_to_target(${exec})
  set_target_properties(${exec} PROPERTIES RUNTIME_OUTPUT_DIRECTORY "${CMAKE_BINARY_DIR}")
endforeach(exec)

#add_executable(
#  align2steps
#  tools/align2steps.cpp
#)

#set_target_properties(align2steps PROPERTIES RUNTIME_OUTPUT_DIRECTORY "${CMAKE_BINARY_DIR}")

if(PYTHONLIBS_FOUND)
  add_subdirectory(python)
endif(PYTHONLIBS_FOUND)

if(COMPILE_TESTS)
  set(CATCH_INCLUDE_DIR ${CMAKE_CURRENT_SOURCE_DIR}/3rd_party)
  add_library(Catch INTERFACE)
  target_include_directories(Catch INTERFACE ${CATCH_INCLUDE_DIR})

  add_subdirectory(tests)
endif(COMPILE_TESTS)

if(COMPILE_EXAMPLES)
  add_subdirectory(examples)
endif(COMPILE_EXAMPLES)<|MERGE_RESOLUTION|>--- conflicted
+++ resolved
@@ -18,15 +18,8 @@
   tensors/memory_piece.cu
   kernels/tensor_operators.cu
   kernels/cudnn_wrappers.cu
-<<<<<<< HEAD
-#  kernels/sparse.cu
-  layers/param_initializers.cu
-=======
   backend/gpu/dropout.cu
   backend/cpu/dropout.cpp
-  layers/generic.cpp
-  layers/guided_alignment.cpp
->>>>>>> 3e929e70
   layers/convolution.cu
   rnn/cells.cu
   optimizers/clippers.cu
@@ -36,7 +29,7 @@
   common/config.cpp
   common/config_parser.cpp
   models/model_factory.cpp
-  models/attention.cu
+  rnn/attention.cu
   translator/history.cpp
   translator/output_collector.cpp
   translator/nth_element.cu
