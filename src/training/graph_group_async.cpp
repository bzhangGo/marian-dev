--- conflicted
+++ resolved
@@ -206,11 +206,8 @@
     thread_local size_t num_seen_sentences = 0;
     thread_local int t_id = 0;
     thread_local float cost = 0;
-<<<<<<< HEAD
     thread_local int sentences = 0;
     thread_local int words = 0;
-=======
->>>>>>> 077379ee
 
     thread_local Tensor accGradients;
     thread_local Ptr<TensorAllocator> accAlloc;
@@ -240,7 +237,6 @@
     cost += costNode->scalar();
     graph->backward();
 
-<<<<<<< HEAD
     // Get batch stats
     size_t batch_words = batch->wordsTrg();
     
@@ -262,8 +258,6 @@
     }
 
 
-=======
->>>>>>> 077379ee
     Tensor gradients;
     if(tau_ > 1) {
       if(t == 0) {
@@ -296,26 +290,12 @@
         gradients->set(0);
     }
 
-<<<<<<< HEAD
-    if(t % (tau_ * gradientBufferSize_) == 0 && scheduler_) {
-=======
     if(t % tau_ == 0 && scheduler_) {
->>>>>>> 077379ee
       std::unique_lock<std::mutex> lock(schedulerMutex_);
 
       // Wait until the thread that wants to do validation is finished.
       pool_->wait_for_one(lock);
-      
-      cost /= (tau_ * gradientBufferSize_);
-
-
-<<<<<<< HEAD
-      //@TOOD AHAM
-      //scheduler_->update(cost, batch);
-      scheduler_->update(cost, sentences, words);
-      sentences = 0;
-      words = 0;
-=======
+
       if (options_->get<std::string>("cost-type") != "ce-sum")
         cost /= tau_;
 
@@ -333,7 +313,6 @@
         scheduler_->update(cost, batch);
       }
 
->>>>>>> 077379ee
       cost = 0;
 
       if(scheduler_->saving() || scheduler_->validating()) {
