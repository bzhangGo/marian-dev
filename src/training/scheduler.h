#pragma once

#include "common/config.h"
#include "training/training_state.h"
#include "training/validator.h"

namespace marian {

template <class DataSet>
class Scheduler : public TrainingObserver {
private:
  YAML::Node progress;

  Ptr<Config> options_;
  std::vector<Ptr<Validator<DataSet>>> validators_;

  float costSum{0};

  size_t epochs{1};
  size_t samples{0};
  size_t samplesDisp{0};
  size_t wordsDisp{0};
  size_t batches{0};

  Ptr<TrainingState> trainState_;

  boost::timer::cpu_timer timer;

public:
  Scheduler(Ptr<Config> options, Ptr<TrainingState> state)
      : options_(options), trainState_(state) {}

  bool keepGoing() {
    // stop if it reached the maximum number of epochs
    int stopAfterEpochs = options_->get<size_t>("after-epochs");
    if(stopAfterEpochs > 0 && epochs > stopAfterEpochs)
      return false;

    // stop if it reached the maximum number of batch updates
    int stopAfterBatches = options_->get<size_t>("after-batches");
    if(stopAfterBatches > 0 && batches >= stopAfterBatches)
      return false;

    // stop if the first validator did not improve for a given number of checks
    int stopAfterStalled = options_->get<size_t>("early-stopping");
    if(stopAfterStalled > 0 && !validators_.empty()
       && stalled() >= stopAfterStalled)
      return false;

    return true;
  }

  void increaseEpoch() {
    LOG(info)->info("Seen {} samples", samples);

    epochs++;
    trainState_->newEpoch(epochs);
    samples = 0;

    LOG(info)->info("Starting epoch {}", epochs);
  }

  void started() { LOG(info)->info("Training started"); }
  void finished() { LOG(info)->info("Training finished"); }

  void addValidator(Ptr<Validator<DataSet>> validator) {
    validators_.push_back(validator);
  }

  bool validating() {
    return (!validators_.empty()
            && batches % options_->get<size_t>("valid-freq") == 0);
  }

  bool saving() { return (batches % options_->get<size_t>("save-freq") == 0); }

  void validate(Ptr<ExpressionGraph> graph) {
    if(batches % options_->get<size_t>("valid-freq") != 0)
      return;

    bool firstValidator = true;
    for(auto validator : validators_) {
      if(!validator)
        continue;

      size_t stalledPrev = validator->stalled();
      float value = validator->validate(graph);
      if(validator->stalled() > 0)
        LOG(valid)
            ->info("{} : {} : {} : stalled {} times",
                   batches,
                   validator->type(),
                   value,
                   validator->stalled());
      else
        LOG(valid)
            ->info(
                "{} : {} : {} : new best", batches, validator->type(), value);

      // notify training observers if the first validator did not improve
      if(firstValidator && validator->stalled() > stalledPrev)
        trainState_->newStalled(validator->stalled());
      firstValidator = false;
    }
  }

  size_t stalled() {
    if(!validators_.empty())
      if(validators_[0])
        return validators_[0]->stalled();
    return 0;
  }

  void update(float cost, Ptr<data::Batch> batch) {
    costSum += cost * batch->size();
    samples += batch->size();
    samplesDisp += batch->size();
    wordsDisp += batch->words();
    batches++;

    if(batches % options_->get<size_t>("disp-freq") == 0) {
      LOG(info)
          ->info(
              "Ep. {} : Up. {} : Sen. {} : Cost {:.2f} : Time {} : {:.2f} "
              "words/s",
              epochs,
              batches,
              samples,
              costSum / samplesDisp,
              timer.format(2, "%ws"),
              wordsDisp / std::stof(timer.format(5, "%w")));
      timer.start();
      costSum = 0;
      wordsDisp = 0;
      samplesDisp = 0;
    }

    trainState_->newBatches(batches);
  }

  void load(const std::string& name) {
    std::string nameYaml = name + ".yml";
    if(boost::filesystem::exists(nameYaml)) {
      YAML::Node config = YAML::LoadFile(nameYaml);
      epochs = config["progress"]["epochs"].as<size_t>();
      batches = config["progress"]["batches"].as<size_t>();
    }
  }

  void save(const std::string& name) {
    YAML::Node config = options_->get();
    config["progress"]["epochs"] = epochs;
    config["progress"]["batches"] = batches;

    std::string nameYaml = name + ".yml";
    std::ofstream fout(nameYaml);
    fout << config;
  }

  size_t numberOfBatches() { return batches; }

  void registerTrainingObserver(Ptr<TrainingObserver> observer) {
    trainState_->registerObserver(observer);
  }

  void actAfterEpoch(TrainingState& state) {
    float factor = options_->get<double>("lr-decay");
    float lr = options_->get<float>("learn-rate");

    size_t warmup = options_->get<size_t>("lr-warmup");
    size_t warmupGoogle = options_->get<size_t>("lr-warmup-google");

    UTIL_THROW_IF2(warmup > 0 && warmupGoogle > 0,
                   "Only use one warmup strategy")

    if(warmup > state.batches) {
      float mult = (float)state.batches / (float)warmup;
      lr = lr * mult;
    }
    if(warmupGoogle > state.batches) {
      float mult = std::min(state.batches * pow(warmupGoogle, -1.5),
                            pow(state.batches, -0.5));
      lr = lr * mult;
    }

    state.eta = lr;

    if(factor > 0.0) {
      bool decay = false;
      auto strategy = options_->get<std::string>("lr-decay-strategy");
      state.reset = false;

      if(strategy == "epoch" || strategy == "epoch+batches"
         || strategy == "epoch+stalled") {
        int startEpoch
            = options_->get<std::vector<size_t>>("lr-decay-start").front();
        if(startEpoch && state.epochs >= startEpoch)
          decay = true;
      }

      if(strategy == "epoch+batches") {
        int startBatches
            = options_->get<std::vector<size_t>>("lr-decay-start")[1];
        if(startBatches && state.batches >= startBatches)
          decay = true;
      }
      if(strategy == "epoch+stalled") {
        int startStalled
            = options_->get<std::vector<size_t>>("lr-decay-start")[1];
        if(startStalled && state.maxStalled >= startStalled)
          decay = true;
      }

      if(decay) {
        state.factor *= factor;
        state.eta = lr * state.factor;
        LOG(info)
            ->info("Decaying learning rate to {} in epoch {}",
                   state.eta,
                   state.epochs);
        state.reset = options_->get<bool>("lr-decay-reset-optimizer");
        if(state.reset)
          LOG(info)->info("Resetting optimizer statistics");
      }
    }
  }

  void actAfterBatches(TrainingState& state) {
    float factor = options_->get<double>("lr-decay");
    state.reset = false;

    float lr = options_->get<float>("learn-rate");

    size_t warmup = options_->get<size_t>("lr-warmup");
    size_t warmupGoogle = options_->get<size_t>("lr-warmup-google");

    UTIL_THROW_IF2(warmup > 0 && warmupGoogle > 0,
                   "Only use one warmup strategy")

    if(warmup > state.batches) {
      float mult = (float)state.batches / (float)warmup;
      lr = lr * mult;
    }
    if(warmupGoogle > state.batches) {
      float mult = std::min(state.batches * pow(warmupGoogle, -1.5),
                            pow(state.batches, -0.5));
      lr = lr * mult;
    }

    state.eta = lr;

    if(factor > 0.0) {
      if("batches" == options_->get<std::string>("lr-decay-strategy")) {
        int start
            = options_->get<std::vector<size_t>>("lr-decay-start").front();
        int freq = options_->get<size_t>("lr-decay-freq");

        if(start > 0 && freq > 0 && state.batches >= start
           && ((state.batches - start) % freq == 0)) {
          state.factor *= factor;
          state.eta = lr * state.factor;
          LOG(info)
              ->info("Decaying learning rate to {} after {} batches",
                     state.eta,
                     state.batches);

          state.reset = options_->get<bool>("lr-decay-reset-optimizer");
          if(state.reset)
            LOG(info)->info("Resetting optimizer statistics");
        }
      }
    }
  }

  void actAfterStalled(TrainingState& state) {
    float factor = options_->get<double>("lr-decay");
    state.reset = false;

    float lr = options_->get<float>("learn-rate");

    size_t warmup = options_->get<size_t>("lr-warmup");
    size_t warmupGoogle = options_->get<size_t>("lr-warmup-google");

    UTIL_THROW_IF2(warmup > 0 && warmupGoogle > 0,
                   "Only use one warmup strategy")

    if(warmup > state.batches) {
      float mult = (float)state.batches / (float)warmup;
      lr = lr * mult;
    }
    if(warmupGoogle > state.batches) {
      float mult = std::min(state.batches * pow(warmupGoogle, -1.5),
                            pow(state.batches, -0.5))
                   * pow(warmupGoogle, 0.5);
      lr = lr * mult;
    }

    state.eta = lr;

    if(factor > 0.0) {
      if(options_->get<std::string>("lr-decay-strategy") == "stalled") {
        int startStalled
            = options_->get<std::vector<size_t>>("lr-decay-start").front();
<<<<<<< HEAD
        if(startStalled && state.stalled && state.stalled % startStalled == 0) {
=======
        if(startStalled && state.stalled % startStalled == 0) {
>>>>>>> d7f40b10
          state.factor *= factor;
          state.eta = lr * state.factor;
          LOG(info)
              ->info("Decaying learning rate to {} after stalled {} time(s)",
                     state.eta,
                     state.stalled);
          state.reset = options_->get<bool>("lr-decay-reset-optimizer");
          if(state.reset)
            LOG(info)->info("Resetting optimizer statistics");
        }
      }
    }
  }
};
}<|MERGE_RESOLUTION|>--- conflicted
+++ resolved
@@ -171,7 +171,7 @@
     size_t warmupGoogle = options_->get<size_t>("lr-warmup-google");
 
     UTIL_THROW_IF2(warmup > 0 && warmupGoogle > 0,
-                   "Only use one warmup strategy")
+                   "Only use one warmup strategy");
 
     if(warmup > state.batches) {
       float mult = (float)state.batches / (float)warmup;
@@ -179,7 +179,8 @@
     }
     if(warmupGoogle > state.batches) {
       float mult = std::min(state.batches * pow(warmupGoogle, -1.5),
-                            pow(state.batches, -0.5));
+                            pow(state.batches, -0.5))
+                   * pow(warmupGoogle, 0.5);
       lr = lr * mult;
     }
 
@@ -235,7 +236,7 @@
     size_t warmupGoogle = options_->get<size_t>("lr-warmup-google");
 
     UTIL_THROW_IF2(warmup > 0 && warmupGoogle > 0,
-                   "Only use one warmup strategy")
+                   "Only use one warmup strategy");
 
     if(warmup > state.batches) {
       float mult = (float)state.batches / (float)warmup;
@@ -243,7 +244,8 @@
     }
     if(warmupGoogle > state.batches) {
       float mult = std::min(state.batches * pow(warmupGoogle, -1.5),
-                            pow(state.batches, -0.5));
+                            pow(state.batches, -0.5))
+                   * pow(warmupGoogle, 0.5);
       lr = lr * mult;
     }
 
@@ -282,12 +284,13 @@
     size_t warmupGoogle = options_->get<size_t>("lr-warmup-google");
 
     UTIL_THROW_IF2(warmup > 0 && warmupGoogle > 0,
-                   "Only use one warmup strategy")
+                   "Only use one warmup strategy");
 
     if(warmup > state.batches) {
       float mult = (float)state.batches / (float)warmup;
       lr = lr * mult;
     }
+
     if(warmupGoogle > state.batches) {
       float mult = std::min(state.batches * pow(warmupGoogle, -1.5),
                             pow(state.batches, -0.5))
@@ -301,11 +304,7 @@
       if(options_->get<std::string>("lr-decay-strategy") == "stalled") {
         int startStalled
             = options_->get<std::vector<size_t>>("lr-decay-start").front();
-<<<<<<< HEAD
         if(startStalled && state.stalled && state.stalled % startStalled == 0) {
-=======
-        if(startStalled && state.stalled % startStalled == 0) {
->>>>>>> d7f40b10
           state.factor *= factor;
           state.eta = lr * state.factor;
           LOG(info)
