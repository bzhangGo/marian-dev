--- conflicted
+++ resolved
@@ -16,7 +16,8 @@
 #include "training/dropper.h"
 
 #define HISTORY_SIZE 6
-#define DROP_SIZE 0.999
+#define DROP_SIZE 0.99
+
 
 namespace marian {
 
@@ -186,26 +187,7 @@
     std::vector<std::mutex> shardSync_;
     
     boost::shared_mutex reporterMutex_;
-
-<<<<<<< HEAD
-    std::vector<Tensor> params_[HISTORY_SIZE];
-    std::vector<Tensor> tmpTensor, tmpDelta;
-
-
-=======
-    std::vector<Tensor> params_;
-    std::vector<Ptr<TensorAllocator>> paramsAlloc_;
-  
->>>>>>> 9ce67850
-    std::vector<Tensor> grads_;
-    std::vector<Ptr<TensorAllocator>> allocators;
-
-    std::vector<Ptr<OptimizerBase>> shardOpt_;
-
-    std::vector<GradientDrop> gradDropper_;
-    std::vector<std::vector<GradientDrop>> fetchDropper_;
-
-
+    
     std::vector<SparseTensor> localSparseGrads_;
     std::vector<SparseTensor> sparseGrads_;
     std::vector<SparseTensor> tmpSparseDelta;
@@ -215,7 +197,15 @@
 
     std::vector<std::vector<int>> localVersionNumbers; //each worker has the version number obtained from each shard
 
-
+    std::vector<Tensor> tmpTensor, tmpDelta;
+
+    std::vector<Tensor> params_[HISTORY_SIZE];
+    std::vector<Ptr<TensorAllocator>> paramsAlloc_;
+  
+    std::vector<Tensor> grads_;
+    std::vector<Ptr<TensorAllocator>> gradsAlloc_;
+
+    std::vector<Ptr<OptimizerBase>> shardOpt_;
 
     int shardSize_;
     int tau_{1};
@@ -227,118 +217,19 @@
 
     ThreadPool pool_;
 
-<<<<<<< HEAD
-    void sparseFetchParams(Tensor oldParams, int worker_id ) {
-      if(graphs_.size() < 2)
-        return;
-
-      // @TODO read guard on parameters
-      int p = 0;
-
-      std::vector<std::thread> threads;
-      for (int i = 0; i < devices_.size(); i++) {
-        threads.emplace_back( std::thread( [=](int idx, int pos) {
-          //individual mutex per-shard
-          std::lock_guard<std::mutex> guard( shardSync_[idx] );
-          //obtain the delta
-          int latestVersion =  globalVersionNumber[idx] % HISTORY_SIZE;
-          int currVersion = localVersionNumbers[worker_id][idx] % HISTORY_SIZE;
-          //check if the current version is too old
-          if (globalVersionNumber[idx] - localVersionNumbers[worker_id][idx] >= HISTORY_SIZE)
-            currVersion = (1 + globalVersionNumber[idx]) % HISTORY_SIZE; //if so, pick the best you can do
-
-          //if already latest
-          if (globalVersionNumber[idx] == localVersionNumbers[worker_id][idx])
-            return;
-          
-//          printf("DOING THINGS ON GPU %d -> %d %d | %d %d %d\n", tmpTensor[idx]->getDevice(),  params_[latestVersion][idx]->getDevice(), tmpSparseDelta[idx]->getDevice(), 
-//                                                                localSparseDelta[worker_id][idx]->getDevice(), tmpDelta[worker_id]->getDevice(), oldParams->getDevice());
-
-          //update params. add with delta of latest param and current param
-          //get delta
-          Element(_1 = _2 - _3, tmpTensor[idx], params_[latestVersion][idx] , params_[currVersion][idx]);
-          cudaStreamSynchronize(0);   
-          //get sparse delta  
-          fetchDropper_[worker_id][idx]->dropGraph(tmpTensor[idx] , tmpSparseDelta[idx] , DROP_SIZE );
-
-          cudaStreamSynchronize(0);
-          //move sparse delta
-          localSparseDelta[worker_id][idx]->copyFrom( tmpSparseDelta[idx] );
-          cudaStreamSynchronize(0);
-          //obtain the delta
-          localSparseDelta[worker_id][idx]->toDense( tmpDelta[worker_id]->subtensor(pos , grads_[idx]->size()) , 0 );
-          cudaStreamSynchronize(0);
-          //apply
-
-          Element(_1 += _2 , oldParams->subtensor(pos , grads_[idx]->size()) , 
-                             tmpDelta[worker_id]->subtensor(pos , grads_[idx]->size()));
-          cudaStreamSynchronize(0);
-          localVersionNumbers[worker_id][idx] =  globalVersionNumber[idx];
-
-        }, i, p) );
-
-        p += shardSize_;
-      }
-      for (auto &&t : threads) {
-        t.join();
-      }
-    }
-
-    void fetchParams(Tensor oldParams, int worker_id ) {
-      if(graphs_.size() < 2)
-        return;
-
-      // @TODO read guard on parameters
-      int p = 0;
-
-      std::vector<std::thread> threads;
-      for (int i = 0; i < devices_.size(); i++) {
-        threads.emplace_back( std::thread( [=](int idx, int pos) {
-          //individual mutex per-shard
-          std::lock_guard<std::mutex> guard( shardSync_[idx] );
-          //obtain the delta
-          int latestVersion =  globalVersionNumber[idx] % HISTORY_SIZE;
-          int currVersion = localVersionNumbers[worker_id][idx] % HISTORY_SIZE;
-          //check if the current version is too old
-          if (globalVersionNumber[idx] - localVersionNumbers[worker_id][idx] >= HISTORY_SIZE)
-            currVersion = (1 + globalVersionNumber[idx]) % HISTORY_SIZE; //if so, pick the best you can do
-
-          //if already latest
-          if (globalVersionNumber[idx] == localVersionNumbers[worker_id][idx])
-            return;
-          
-          //printf("DOING THINGS ON GPU %d %d %d %d\n", tmpTensor[idx]->getDevice(),  params_[latestVersion][idx]->getDevice(), tmpDelta[worker_id]->getDevice(), oldParams->getDevice());
-
-          //update params. add with delta of latest param and current param
-          //get delta
-          Element(_1 = _2 - _3, tmpTensor[idx], params_[latestVersion][idx] , params_[currVersion][idx]);
-
-          
-          //move delta
-          tmpDelta[worker_id]->subtensor(pos , grads_[idx]->size())->copyFrom(tmpTensor[idx]);
-
-          //apply
-          Element(_1 += _2 , oldParams->subtensor(pos , grads_[idx]->size()) , 
-                             tmpDelta[worker_id]->subtensor(pos , grads_[idx]->size()));
-          
-          localVersionNumbers[worker_id][idx] =  globalVersionNumber[idx];
-
-        }, i, p) );
-
-        p += shardSize_;
-      }
-      for (auto &&t : threads) {
-        t.join();
-      }
-    }
-
-    void initFetchParams(Tensor oldParams, int worker_id ) {
-      if(graphs_.size() < 2)
-        return;
-
-=======
+
+    std::vector<Ptr<TensorAllocator>> allocators;
+    Tensor newTensor(int size, int device){
+      Tensor T;
+      Ptr<TensorAllocator> allocator_ = New<TensorAllocator>(device);
+      allocator_->reserveExact(size);
+      allocator_->allocate(T, {1, size});
+      allocators.push_back(allocator_);
+
+      return T;
+    }
+
     void fetchParams(Tensor oldParams, const std::vector<Tensor>& params) {
->>>>>>> 9ce67850
       // @TODO read guard on parameters
       int pos = 0;
 
@@ -347,13 +238,7 @@
         threads.emplace_back( std::thread( [=](int idx, int pos) {
           //individual mutex per-shard
           std::lock_guard<std::mutex> guard( shardSync_[idx] );
-<<<<<<< HEAD
-          //obtain everything
-          int latestVersion = globalVersionNumber[idx] % HISTORY_SIZE;
-          oldParams->subtensor(pos , grads_[idx]->size())->copyFrom(params_[latestVersion][idx]);
-=======
           oldParams->subtensor(pos , params[idx]->size())->copyFrom(params[idx]);
->>>>>>> 9ce67850
         }, idx, pos) );
 
         pos += shardSize_;
@@ -363,35 +248,6 @@
       }
     }
 
-<<<<<<< HEAD
-    void pushGradients(Tensor newGrads, int worker_id ) {
-      if(graphs_.size() < 2) {
-        opt_->update(graphs_[0]);
-      }
-      else {
-        // add instead of copy?
-        std::vector<std::thread> threads;
-        int pos = 0;
-        for (int idx = 0; idx < devices_.size(); idx++) {
-          threads.emplace_back( std::thread([=](int idx, int pos) {
-            //individual mutex per-shard
-            std::lock_guard<std::mutex> guard( shardSync_[idx] );
-            grads_[idx]->copyFrom( newGrads->subtensor(pos , grads_[idx]->size() ) );
-
-            // apply and increment your version number
-            int pastVersion = globalVersionNumber[idx] % HISTORY_SIZE;
-            int latestVersion =  ++globalVersionNumber[idx] % HISTORY_SIZE;
-            params_[latestVersion][idx]->copyFrom(params_[pastVersion][idx]);
-            shardOpt_[idx]->update(params_[ latestVersion ][idx],  grads_[idx] );
-
-            cudaStreamSynchronize(0);
-          } , idx, pos) );
-
-          pos += shardSize_;
-        }
-        for(auto&& t : threads)
-          t.join();
-=======
     void pushGradients(Tensor newGrads) {
       // add instead of copy?
       std::vector<std::thread> threads;
@@ -401,23 +257,89 @@
           //individual mutex per-shard
           std::lock_guard<std::mutex> guard(shardSync_[idx]);
           grads_[idx]->copyFrom(newGrads->subtensor(pos, grads_[idx]->size()));
-          shardOpt_[idx]->update(params_[idx], grads_[idx]);
+
+          // apply and increment your version number, if history is enabled
+          int latestVersion = 0;
+
+          if (HISTORY_SIZE > 1){
+            int pastVersion = globalVersionNumber[idx] % HISTORY_SIZE;
+            latestVersion =  ++globalVersionNumber[idx] % HISTORY_SIZE;
+            params_[latestVersion][idx]->copyFrom(params_[pastVersion][idx]);
+          }
+
+          shardOpt_[idx]->update(params_[latestVersion][idx],  grads_[idx] );
+
 
           if(movingAvg_)
-            updateMovingAverage(paramsAvg_[idx], params_[idx]);
+            updateMovingAverage(paramsAvg_[idx], params_[latestVersion][idx]);
           
           cudaStreamSynchronize(0);
         }, idx, pos));
 
         pos += shardSize_;
->>>>>>> 9ce67850
       }
       for(auto&& t : threads)
         t.join();    
     }
 
-<<<<<<< HEAD
-    void sparsePush(SparseTensor newGrads, int worker_id ) {
+
+    void sparseFetchParams(Tensor oldParams, std::vector<GradientDrop> fetchDropper, int worker_id ) {
+      if(graphs_.size() < 2)
+        return;
+
+      // @TODO read guard on parameters
+      int p = 0;
+
+      std::vector<std::thread> threads;
+      for (int i = 0; i < devices_.size(); i++) {
+        threads.emplace_back( std::thread( [=](int idx, int pos) {
+          //individual mutex per-shard
+          std::lock_guard<std::mutex> guard( shardSync_[idx] );
+          //obtain the delta
+          int latestVersion =  globalVersionNumber[idx] % HISTORY_SIZE;
+          int currVersion = localVersionNumbers[worker_id][idx] % HISTORY_SIZE;
+
+          //check if the current version is too old
+          if (globalVersionNumber[idx] - localVersionNumbers[worker_id][idx] >= HISTORY_SIZE)
+            currVersion = (1 + globalVersionNumber[idx]) % HISTORY_SIZE; //if so, pick the best you can do
+
+          //if already latest
+          if (globalVersionNumber[idx] == localVersionNumbers[worker_id][idx])
+            return;
+
+          //get delta : param latest version - current param (locally)
+          Element(_1 = _2 - _3, tmpTensor[idx], params_[latestVersion][idx] , params_[currVersion][idx]);
+          cudaStreamSynchronize(0);
+
+          //get sparse delta  
+          fetchDropper[idx]->dropGraph(tmpTensor[idx] , tmpSparseDelta[idx] , DROP_SIZE );
+          cudaStreamSynchronize(0);
+
+          //move sparse delta
+          localSparseDelta[worker_id][idx]->copyFrom( tmpSparseDelta[idx] );
+          cudaStreamSynchronize(0);
+          
+          //reobtain dense delta
+          localSparseDelta[worker_id][idx]->toDense( tmpDelta[worker_id]->subtensor(pos , grads_[idx]->size()) , 0 );
+          cudaStreamSynchronize(0);
+
+          //apply
+          Element(_1 += _2 , oldParams->subtensor(pos , grads_[idx]->size()) , 
+                             tmpDelta[worker_id]->subtensor(pos , grads_[idx]->size()));
+          cudaStreamSynchronize(0);
+          localVersionNumbers[worker_id][idx] =  globalVersionNumber[idx];
+
+        }, i, p) );
+
+        p += shardSize_;
+      }
+      for (auto &&t : threads) {
+        t.join();
+      }
+    }
+
+
+    void sparsePush(SparseTensor newGrads ) {
       if(graphs_.size() < 2) {
         opt_->update(graphs_[0]);
       }
@@ -429,17 +351,19 @@
           threads.emplace_back( std::thread([=](int idx, int pos) {
             //individual mutex per-shard
             std::lock_guard<std::mutex> guard( shardSync_[idx] );
+
+            
+
             // split to shard
             SparseTensor subGrad = newGrads->subtensor(pos , grads_[idx]->size() ,idx);
-
             cudaStreamSynchronize(0);
+
             // sent
             sparseGrads_[idx]->copyFrom(subGrad);
-      
             cudaStreamSynchronize(0);      
+
             //convert back to dense, with index offset of -pos
             sparseGrads_[idx]->toDense(grads_[idx], -pos);
-
             cudaStreamSynchronize(0);
             
             // apply and increment your version number
@@ -448,6 +372,9 @@
             params_[latestVersion][idx]->copyFrom(params_[pastVersion][idx]);
             shardOpt_[idx]->update(params_[ latestVersion ][idx],  grads_[idx] );
 
+            if(movingAvg_)
+              updateMovingAverage(paramsAvg_[idx], params_[ latestVersion ][idx]);
+
             cudaStreamSynchronize(0);
           } , idx, pos) );
 
@@ -458,20 +385,7 @@
       }
     }
 
-    Tensor newTensor(int size, int device){
-      Tensor T;
-      Ptr<TensorAllocator> allocator_ = New<TensorAllocator>(device);
-      allocator_->reserveExact(size);
-      allocator_->allocate(T, {1, size});
-      allocators.push_back(allocator_);
-
-      return T;
-    }
-
-    void execute(Ptr<data::CorpusBatch> batch) {
-      static bool first = true;
-      if(first && graphs_.size() > 1) {
-=======
+
     void updateMovingAverage(Tensor paramsAvg, Tensor params) {
         Element(_1 = (mvDecay_ * _1) + ((1.f - mvDecay_) * _2),
                 paramsAvg, params);
@@ -479,27 +393,14 @@
     
     void execute(Ptr<data::CorpusBatch> batch) {      
       if(first_) {
->>>>>>> 9ce67850
         // initialize the parameters
         for(size_t i = 0; i < graphs_.size(); ++i) {
           builders_[i]->build(graphs_[i], batch);
           graphs_[i]->forward();
-          globalVersionNumber.push_back(0);
-          std::vector<int> localVersion;
-          for (int j=0;j<graphs_.size();j++)
-            localVersion.push_back(0);
-
-          localVersionNumbers.push_back(localVersion);
-        }
-<<<<<<< HEAD
-
+        }
+        
         if(params_[0].size() == 0) {
-          int totalSize = graphs_[0]->params().vals()->size();
-=======
-        
-        if(params_.size() == 0) {
           int totalSize = graphs_[0]->params()->vals()->size();
->>>>>>> 9ce67850
           shardSize_ = ceil(totalSize / devices_.size());
 
           int pos = 0;
@@ -507,60 +408,32 @@
           for (auto device : devices_){
             int __size__ = min(shardSize_, totalSize);
             totalSize -= __size__;
-<<<<<<< HEAD
-            
-            
-            for (int h_id = 0; h_id < HISTORY_SIZE; h_id++){
-              Tensor param_ = newTensor(__size__, device);
-              param_->copyFrom( graphs_[0]->params().vals()->subtensor( pos , __size__ ) );
-              params_[h_id].push_back(param_);
-            }
-
-            tmpTensor.push_back( newTensor(__size__, device) );
-
-=======
             Tensor param;
             Ptr<TensorAllocator> allocator = New<TensorAllocator>(device);
 
-            allocator->reserveExact(__size__);
-            allocator->allocate(param, {1, __size__});
-            paramsAlloc_.push_back(allocator);
-            param->copyFrom(graphs_[0]->params()->vals()->subtensor(pos, __size__ ));
-            params_.push_back(param);
->>>>>>> 9ce67850
+            for (int h_id = 0; h_id < HISTORY_SIZE; h_id++){
+              allocator->reserveExact(__size__);
+              allocator->allocate(param, {1, __size__});
+              paramsAlloc_.push_back(allocator);
+              param->copyFrom(graphs_[0]->params()->vals()->subtensor(pos, __size__ ));
+              params_[h_id].push_back(param);
+            }
             pos += __size__;
           }
         }
-        
         if(grads_.size() == 0) {
-<<<<<<< HEAD
-          int totalSize = graphs_[0]->params().vals()->size();
-          int sparseCap = totalSize / 20;
-=======
           int totalSize = graphs_[0]->params()->vals()->size();
 
->>>>>>> 9ce67850
           for (auto device : devices_){
             int __size__ = min(shardSize_, totalSize);
             totalSize -= __size__;
-
-<<<<<<< HEAD
-            grads_.push_back( newTensor( __size__, device  ) );
-
-            //give size of 10% extra grads. even though we will use only around 1%
-            sparseGrads_.push_back( SparseTensor(new SparseTensorBase( sparseCap, device )) );
-            localSparseGrads_.push_back( SparseTensor(new SparseTensorBase(sparseCap , device )) );
-            tmpSparseDelta.push_back( SparseTensor(new SparseTensorBase(sparseCap / devices_.size() , device )) );
-            std::vector<SparseTensor> tmp;
-            for (int i=0;i<devices_.size();i++)
-              tmp.push_back( SparseTensor(new SparseTensorBase(sparseCap / devices_.size() , device )) );
-            localSparseDelta.push_back(tmp);
-=======
+            Tensor grad_;
+            Ptr<TensorAllocator> allocator_ = New<TensorAllocator>(device);
+
             allocator_->reserveExact(__size__);
             allocator_->allocate(grad_, {1, __size__});
             gradsAlloc_.push_back(allocator_);
             grads_.push_back(grad_);
->>>>>>> 9ce67850
           }
         }
         if(movingAvg_) {
@@ -577,7 +450,7 @@
               allocator->reserveExact(__size__);
               allocator->allocate(paramAvg, {1, __size__});
               
-              paramAvg->copyFrom(params_[i++]);
+              paramAvg->copyFrom(params_[0][i++]);
               
               paramsAllocAvg_.push_back(allocator);
               paramsAvg_.push_back(paramAvg);
@@ -585,6 +458,21 @@
           }
         }
         
+        
+        if(DROP_SIZE && !first_) {
+          int totalSize = graphs_[0]->params()->vals()->size();
+          int sparseCap = totalSize / 10;
+          for (auto device : devices_){
+            sparseGrads_.push_back( SparseTensor(new SparseTensorBase( sparseCap, device )) );
+            localSparseGrads_.push_back( SparseTensor(new SparseTensorBase(sparseCap , device )) );
+            tmpSparseDelta.push_back( SparseTensor(new SparseTensorBase(sparseCap / devices_.size() , device )) );
+            std::vector<SparseTensor> tmp;
+            for (int i=0;i<devices_.size();i++)
+              tmp.push_back( SparseTensor(new SparseTensorBase(sparseCap / devices_.size() , device )) );
+            localSparseDelta.push_back(tmp);
+          }
+        }
+
         first_ = false;
       }
 
@@ -593,56 +481,43 @@
         thread_local Ptr<ExpressionGraph> graph;
         thread_local Ptr<Builder> builder;
         thread_local size_t t = 0;
-<<<<<<< HEAD
+
+        //gradient drop purpose
+        thread_local GradientDrop dropper;
+        thread_local std::vector<GradientDrop> fetchDropper(devices_.size());
 
         thread_local size_t my_id = 0;
 
-
-=======
-        
->>>>>>> 9ce67850
+        
         if(!graph) {
           std::lock_guard<std::mutex> lock(sync_);
           graph = graphs_[i];
-          my_id = i;
           builder = builders_[i++];
 
-          tmpDelta.push_back( newTensor( graph->params().vals()->size() , graph->params().vals()->getDevice() ) );
+          if (DROP_SIZE)
+            tmpDelta.push_back( newTensor( graph->params()->vals()->size() , graph->params()->vals()->getDevice() ) );
         }
 
         builder->build(graph, batch);
-<<<<<<< HEAD
-        if (!t)
-          initFetchParams(graph->params().vals() , my_id );
+        
+        if (DROP_SIZE && t > 0)
+          sparseFetchParams(graph->params()->vals(), fetchDropper, my_id );
         else
-          //fetchParams(graph->params().vals() , my_id );
-          sparseFetchParams(graph->params().vals() , my_id );
-
+          fetchParams(graph->params()->vals(), params_[globalVersionNumber[my_id] % HISTORY_SIZE]);
+        
         graph->forward();
         float cost = graph->topNode()->scalar();
         graph->backward();
-  
+
+        t++;
+        
         cudaStreamSynchronize(0);
-        
-        gradDropper_[my_id]->dropGraph(graph , localSparseGrads_[my_id] , DROP_SIZE );
-        //cudaStreamSynchronize(0);
-
-        //sparsePush
-        sparsePush(localSparseGrads_[my_id], my_id);
-        //pushGradients(graph->params().grads(), my_id);
-=======
-        
-        fetchParams(graph->params()->vals(), params_);
-        
-        graph->forward();
-        float cost = graph->topNode()->scalar();
-        graph->backward();
-
-        t++;
-        
-        cudaStreamSynchronize(0);
-        pushGradients(graph->params()->grads());
->>>>>>> 9ce67850
+        if (DROP_SIZE){
+          dropper->dropGraph(graph->params()->grads() , localSparseGrads_[my_id] , DROP_SIZE );
+          sparsePush(localSparseGrads_[my_id]);
+        }
+        else
+          pushGradients(graph->params()->grads());
 
         if(reporter_) {
           boost::upgrade_lock<boost::shared_mutex> lock(reporterMutex_);
@@ -688,16 +563,7 @@
         graph->reserveWorkspaceMB(options_->get<size_t>("workspace"));
         graphs_.push_back(graph);
         shardOpt_.push_back(Optimizer(options_));
-<<<<<<< HEAD
-        gradDropper_.push_back(GradientDrop(new GradientDropBase()));
-        std::vector<GradientDrop> tmp;
-        for (int i=0;i<devices_.size();i++)
-          tmp.push_back(GradientDrop(new GradientDropBase()));
-        fetchDropper_.push_back(tmp);
-        builders_.push_back(New<Builder>(options_));
-=======
         builders_.push_back(New<Builder>(options_, args...));
->>>>>>> 9ce67850
       }
     }
 
