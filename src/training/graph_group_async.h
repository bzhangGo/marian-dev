--- conflicted
+++ resolved
@@ -71,15 +71,11 @@
         shardSync_(devices_.size()),
         movingAvg_{options_->get<float>("exponential-smoothing") > 0},
         mvDecay_{options_->get<float>("exponential-smoothing")},
-<<<<<<< HEAD
         tau_{options_->get<size_t>("optimizer-delay")},
         gradientBufferSize_{options_->get<size_t>("gradient-buffer")} {
-=======
-        tau_{options_->get<size_t>("optimizer-delay")} {
 
     pool_.reset(new ThreadPool(devices_.size(), devices_.size()));
 
->>>>>>> 059a45e6
     for(auto device : devices_) {
       auto graph = New<ExpressionGraph>();
       graph->setDevice(device);
