--- conflicted
+++ resolved
@@ -74,14 +74,10 @@
         shardSync_(devices_.size()),
         movingAvg_{options_->get<float>("exponential-smoothing") > 0},
         mvDecay_{options_->get<float>("exponential-smoothing")},
-<<<<<<< HEAD
         tau_{options_->get<size_t>("optimizer-delay")},
         local_optimizer_duration_{options_->get<size_t>("local-optimizer-batches")},
         gradientBufferSize_{options_->get<size_t>("gradient-buffer")} {
 
-=======
-        tau_{options_->get<size_t>("optimizer-delay")} {
->>>>>>> 077379ee
     pool_.reset(new ThreadPool(devices_.size(), devices_.size()));
 
     for(auto device : devices_) {
