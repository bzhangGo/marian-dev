#pragma once

#include <condition_variable>
#include <future>
#include <thread>

#include <boost/filesystem.hpp>
#include <boost/thread/locks.hpp>
#include <boost/thread/shared_mutex.hpp>

#include "3rd_party/threadpool.h"
#include "training/graph_group.h"

namespace marian {

class AsyncGraphGroup : public GraphGroup {
public:
  virtual void setScheduler(Ptr<Scheduler> scheduler);

protected:
  bool first_{true};

  std::vector<Ptr<models::ModelBase>> builders_;
  std::vector<Ptr<ExpressionGraph>> graphs_;
  std::vector<DeviceId> devices_;

  std::mutex sync_;
  std::vector<std::mutex> shardSync_;

  std::mutex schedulerMutex_;

  std::vector<Tensor> params_;
  std::vector<Ptr<TensorAllocator>> paramsAlloc_;

  std::vector<Tensor> grads_, bufferGrads_;
  std::vector<Ptr<TensorAllocator>> gradsAlloc_;

  std::vector<Ptr<OptimizerBase>> shardOpt_;

  int shardSize_;
  std::vector<int> bufferCount;

  std::vector<Tensor> paramsAvg_;
  std::vector<Ptr<TensorAllocator>> paramsAllocAvg_;
  bool movingAvg_{false};
  float mvDecay_{1e-4};

  std::unique_ptr<ThreadPool> pool_;

  size_t tau_{1};
<<<<<<< HEAD
  size_t local_optimizer_duration_{3000};
=======
>>>>>>> e63473a7
  size_t gradientBufferSize_{1};

  virtual void init(Ptr<data::Batch> batch);

  virtual void fetchParams(Tensor oldParams,
                           const std::vector<Tensor>& params,
                           int device_id);

  virtual void pushGradients(Tensor newGrads,
                             size_t batch_words,
                             int device_id);

  virtual void reversefetchParamsLocal(Tensor newParams, const std::vector<Tensor>& params, int idx);

  void updateMovingAverage(Tensor paramsAvg, Tensor params, size_t batches);

  void execute(Ptr<data::Batch> batch);

public:
  AsyncGraphGroup(Ptr<Config> options)
      : GraphGroup(options),
        devices_{options_->getDevices()},
        shardSync_(devices_.size()),
        movingAvg_{options_->get<float>("exponential-smoothing") > 0},
        mvDecay_{options_->get<float>("exponential-smoothing")},
        tau_{options_->get<size_t>("optimizer-delay")},
<<<<<<< HEAD
        local_optimizer_duration_{options_->get<size_t>("local-optimizer-batches")},
        gradientBufferSize_{options_->get<size_t>("gradient-buffer")} {
=======
        gradientBufferSize_{options_->get<size_t>("gradient-buffer")} {

    pool_.reset(new ThreadPool(devices_.size(), devices_.size()));

>>>>>>> e63473a7
    for(auto device : devices_) {
      auto graph = New<ExpressionGraph>();
      graph->setDevice(device);
      graph->reserveWorkspaceMB(options_->get<size_t>("workspace"));
      graphs_.push_back(graph);
      shardOpt_.push_back(Optimizer(options_));
      builders_.push_back(models::from_config(options_));
    }
  }

  void update(Ptr<data::Batch> batch) { execute(batch); }

  void load() {
    if(!options_->get<bool>("no-reload")) {
      std::string name = options_->get<std::string>("model");

      if(boost::filesystem::exists(name)) {
        if(scheduler_)
          scheduler_->load(name);
        size_t i = 0;
        for(auto graph : graphs_)
          builders_[i++]->load(graph, name);

        // @TODO: probably we want to have the list of DeviceIds as an attribute
        std::vector<Ptr<Backend>> backends;
        for(auto graph : graphs_)
          backends.push_back(graph->getBackend());
        shardOpt_[0]->load(name + ".optimizer.npz", shardOpt_, backends);

      } else if(options_->has("pretrained-model")) {
        std::string init = options_->get<std::string>("pretrained-model");
        LOG(info,
            "Initialize model weights with the pre-trained model {}",
            init);
        size_t i = 0;
        for(auto graph : graphs_)
          builders_[i++]->load(graph, init, false);
      }

    }
  }

  void save(bool final = false) {
    if(final && scheduler_)
      scheduler_->validate(graphs_, true);

    save(graphs_[0], final);
  }

  void save(Ptr<ExpressionGraph> graph, bool final = false) {
    int idx = 0;
    for(int i = 0; i < graphs_.size(); ++i) {
      if(graph == graphs_[i]) {
        idx = i;
        break;
      }
    }

    std::string name = options_->get<std::string>("model");

    if(options_->get<bool>("overwrite")) {
      builders_[idx]->save(graphs_[idx], name, true);
      if(scheduler_)
        scheduler_->save(name);
    } else {
      if(!final) {
        std::string numberOfBatches
            = scheduler_ ? std::to_string(scheduler_->numberOfBatches())
                         : "unknown";
        std::string nameOverwrite = name;
        nameOverwrite.replace(
            name.size() - 4, 4, ".iter" + numberOfBatches + ".npz");
        builders_[idx]->save(graphs_[idx], nameOverwrite);
      }

      builders_[idx]->save(graphs_[idx], name, true);
      if(scheduler_)
        scheduler_->save(name);
    }

    size_t totalSize = graphs_[idx]->params()->vals()->size();
    shardOpt_[idx]->save(name + ".optimizer.npz", shardOpt_, totalSize);
  }

  Ptr<data::BatchStats> collectStats() {
    return builders_[0]->collectStats(graphs_[0]);
  }

  void wait();
};
}<|MERGE_RESOLUTION|>--- conflicted
+++ resolved
@@ -48,10 +48,7 @@
   std::unique_ptr<ThreadPool> pool_;
 
   size_t tau_{1};
-<<<<<<< HEAD
   size_t local_optimizer_duration_{3000};
-=======
->>>>>>> e63473a7
   size_t gradientBufferSize_{1};
 
   virtual void init(Ptr<data::Batch> batch);
@@ -78,15 +75,11 @@
         movingAvg_{options_->get<float>("exponential-smoothing") > 0},
         mvDecay_{options_->get<float>("exponential-smoothing")},
         tau_{options_->get<size_t>("optimizer-delay")},
-<<<<<<< HEAD
         local_optimizer_duration_{options_->get<size_t>("local-optimizer-batches")},
-        gradientBufferSize_{options_->get<size_t>("gradient-buffer")} {
-=======
         gradientBufferSize_{options_->get<size_t>("gradient-buffer")} {
 
     pool_.reset(new ThreadPool(devices_.size(), devices_.size()));
 
->>>>>>> e63473a7
     for(auto device : devices_) {
       auto graph = New<ExpressionGraph>();
       graph->setDevice(device);
