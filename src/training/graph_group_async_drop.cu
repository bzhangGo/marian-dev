#include "training/graph_group_async.h"
#include "training/graph_group_async_drop.h"

#include "functional/functional.h"
#include "kernels/tensor_operators.h"
#include "training/dropper.h"
#include "training/sparse_tensor.h"

namespace marian {

Tensor AsyncGraphGroupDrop::newTensor(int size, int device) {
  Tensor t;
  Ptr<TensorAllocator> allocator_ = New<TensorAllocator>(device);
  allocator_->reserveExact(size * sizeof(float));
  allocator_->allocate(t, {1, size});
  allocators.push_back(allocator_);

  return t;
}

<<<<<<< HEAD
=======
void AsyncGraphGroupDrop::fetchParams(Tensor oldParams,
                                      const std::vector<Tensor>& params,
                                      int device_id) {
  using namespace functional;
  // @TODO read guard on parameters
  int pos = 0;

  std::vector<std::thread> threads;
  for(int i = 0; i < devices_.size(); i++) {
    threads.emplace_back(std::thread(
        [&](int idx, int pos) {
          // individual mutex per-shard
          std::lock_guard<std::mutex> guard(shardSync_[idx]);

          // normal fetch
          if(fetchStep_[device_id] <= dropping_warmup
             || &params == &paramsAvg_) {  // Do not use sparse fetch when
                                           // fetching from paramsAvg
            oldParams->subtensor(pos, params[idx]->size())
                ->copyFrom(params[idx]);
            paramsLocal_[device_id][idx]->copyFrom(params[idx]);
            return;
          }

          // sparse fetch
          // get delta : params latest version - current param (locally)
          Element(_1 = _2 - _3,
                  paramsDelta_[idx],
                  params[idx],
                  paramsLocal_[device_id][idx]);

          // update current local param
          paramsLocal_[device_id][idx]->copyFrom(params[idx]);

          // get sparse delta
          fetchDropper[device_id][idx]->dropGraph(
              paramsDelta_[idx], fetchSparseGradient_[idx],
              droping_rate, dropping_momentum);

          // move sparse delta
          fetchShardedSparseGradient_[device_id][idx]->copyFrom(
              fetchSparseGradient_[idx]);

          fetchShardedSparseGradient_[device_id][idx]->scatterAdd(
              oldParams->subtensor(pos, params[idx]->size()));
        },
        i,
        pos));

    pos += shardSize_;
  }
  for(auto&& t : threads) {
    t.join();
  }
  fetchStep_[device_id]++;
}

void AsyncGraphGroupDrop::pushGradients(Tensor newGrads,
                                        size_t batch_words,
                                        int device_id) {
  if(pushStep_[device_id]++ <= dropping_warmup) {
    std::cout<<"WARMUP"<<std::endl;
    AsyncGraphGroup::pushGradients(newGrads, batch_words, device_id);
    return;
  }

  // get the sparse gradient
  pushDropper_[device_id]->dropGraph(
      newGrads, pushSparseGradient_[device_id], 
      droping_rate, dropping_momentum);

  SparseTensor newSparseGrads = pushSparseGradient_[device_id];
  // add instead of copy?
  std::vector<std::thread> threads;
  int pos = 0;
  for(int idx = 0; idx < devices_.size(); idx++) {
    threads.emplace_back(std::thread(
        [=](int idx, int pos) {
          // individual mutex per-shard
          std::lock_guard<std::mutex> guard(shardSync_[idx]);

          // split to shard
          SparseTensor subGrad
              = newSparseGrads->subtensor(pos, grads_[idx]->size(), idx);

          // send the sharded sparse tensor
          pushShardedSparseGradient_[idx]->copyFrom(subGrad);

          // convert back to dense, store it in grads_[idx]
          pushShardedSparseGradient_[idx]->toDense(grads_[idx], -pos);

          if(scaleLearningRate_) {
            shardOpt_[idx]->update(
                params_[idx], grads_[idx], batch_words / avgBatchWords_);
          } else {
            shardOpt_[idx]->update(params_[idx], grads_[idx]);
          }

          if(movingAvg_)
            updateMovingAverage(
                paramsAvg_[idx], params_[idx], scheduler_->numberOfBatches());

        },
        idx,
        pos));

    pos += shardSize_;
  }
  for(auto&& t : threads)
    t.join();
}

>>>>>>> 64e9ed37
void AsyncGraphGroupDrop::init(Ptr<data::Batch> batch) {
  AsyncGraphGroup::init(batch);
  // extra inits for gradient dropping
  if(drop_first) {
    int totalSize = graphs_[0]->params()->vals()->size();
    int sparseCap = totalSize * 1.2 * (1.0 - 0.99);
    int shardSize = ceil(totalSize / devices_.size());

    for(int i = 0; i < devices_.size(); i++)
      paramsLocal_.push_back(std::vector<Tensor>());

    for(int i = 0; i < devices_.size(); i++) {
      // warm-up counter
      fetchStep_.push_back(0);
      pushStep_.push_back(0);

      int device = devices_[i];
      // temporary tensor to compute parameter delta before fetching
      paramsDelta_.push_back(newTensor(shardSize, device));

      // tensors to store local params history
      for(int h_id = 0; h_id < devices_.size(); h_id++) {
        Tensor tmp = newTensor(params_[i]->size(), device);
        tmp->copyFrom(params_[i]);
        paramsLocal_[h_id].push_back(tmp);
      }

      // individual Gradient dropper per-device
      pushDropper_.push_back(GradientDrop(new GradientDropBase()));

      // N-dropper for fetch
      std::vector<GradientDrop> tmpDropper;
      for(int i = 0; i < devices_.size(); i++)
        tmpDropper.push_back(GradientDrop(new GradientDropBase()));
      fetchDropper.push_back(tmpDropper);

      // sparsetensor to store sparsified gradients per-device
      pushSparseGradient_.push_back(
          SparseTensor(new SparseTensorBase(sparseCap, device)));

      pushShardedSparseGradient_.push_back(
          SparseTensor(new SparseTensorBase(sparseCap, device)));
      fetchSparseGradient_.push_back(SparseTensor(
          new SparseTensorBase(sparseCap / devices_.size(), device)));

      std::vector<SparseTensor> tmp;
      for(int i = 0; i < devices_.size(); i++)
        tmp.push_back(SparseTensor(
            new SparseTensorBase(sparseCap / devices_.size(), device)));
      fetchShardedSparseGradient_.push_back(tmp);
    }

    drop_first = false;
  }
}

void AsyncGraphGroupDrop::computeDelta(
    Tensor delta,
    Tensor param,
    Tensor local) {
  using namespace functional;
  Element(_1 = _2 - _3, delta, param, local);
}

}<|MERGE_RESOLUTION|>--- conflicted
+++ resolved
@@ -18,8 +18,6 @@
   return t;
 }
 
-<<<<<<< HEAD
-=======
 void AsyncGraphGroupDrop::fetchParams(Tensor oldParams,
                                       const std::vector<Tensor>& params,
                                       int device_id) {
@@ -132,7 +130,6 @@
     t.join();
 }
 
->>>>>>> 64e9ed37
 void AsyncGraphGroupDrop::init(Ptr<data::Batch> batch) {
   AsyncGraphGroup::init(batch);
   // extra inits for gradient dropping
@@ -188,13 +185,4 @@
     drop_first = false;
   }
 }
-
-void AsyncGraphGroupDrop::computeDelta(
-    Tensor delta,
-    Tensor param,
-    Tensor local) {
-  using namespace functional;
-  Element(_1 = _2 - _3, delta, param, local);
-}
-
 }