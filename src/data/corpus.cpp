#include <random>

#include "data/corpus.h"

namespace marian {
namespace data {

typedef std::vector<size_t> WordBatch;
typedef std::vector<float> MaskBatch;
typedef std::pair<WordBatch, MaskBatch> WordMask;
typedef std::vector<WordMask> SentBatch;

CorpusIterator::CorpusIterator() : pos_(-1), tup_(0) {}

CorpusIterator::CorpusIterator(Corpus& corpus)
    : corpus_(&corpus), pos_(0), tup_(corpus_->next()) {}

void CorpusIterator::increment() {
  tup_ = corpus_->next();
  pos_++;
}

bool CorpusIterator::equal(CorpusIterator const& other) const {
  return this->pos_ == other.pos_ || (this->tup_.empty() && other.tup_.empty());
}

const SentenceTuple& CorpusIterator::dereference() const {
  return tup_;
}

Corpus::Corpus(Ptr<Config> options, bool translate)
    : options_(options),
      maxLength_(options_->get<size_t>("max-length")),
      g_(Config::seed) {
  bool training = !translate;

  if(training)
    paths_ = options_->get<std::vector<std::string>>("train-sets");
  else
    paths_ = options_->get<std::vector<std::string>>("input");

  std::vector<std::string> vocabPaths;
  if(options_->has("vocabs"))
    vocabPaths = options_->get<std::vector<std::string>>("vocabs");

  if(training) {
    UTIL_THROW_IF2(!vocabPaths.empty() && paths_.size() != vocabPaths.size(),
                   "Number of corpus files and vocab files does not agree");
  }

  std::vector<int> maxVocabs = options_->get<std::vector<int>>("dim-vocabs");
<<<<<<< HEAD

  if(training) {
=======
  UTIL_THROW_IF2(maxVocabs.size() != vocabPaths.size(),
                 "number of vocabularies and specification of vocabulary sizes "
                 "does not match!");
  // If vocabularies exist, can't we get the dimensions from them and require
  // dim-vocabs only when they don't? [UG]
  if(!translate) {
>>>>>>> 5543e4ad
    std::vector<Vocab> vocabs;

    if(vocabPaths.empty()) {
      // Create vocabs if not provided
      for(size_t i = 0; i < paths_.size(); ++i) {
        Ptr<Vocab> vocab = New<Vocab>();
        vocab->loadOrCreate("", paths_[i], maxVocabs[i]);
        options_->get()["vocabs"].push_back(paths_[i] + ".yml");
        vocabs_.emplace_back(vocab);
      }
    } else {
      // Load all vocabs
      for(size_t i = 0; i < vocabPaths.size(); ++i) {
        Ptr<Vocab> vocab = New<Vocab>();
        vocab->loadOrCreate(vocabPaths[i], paths_[i], maxVocabs[i]);
        vocabs_.emplace_back(vocab);
      }
    }
<<<<<<< HEAD
  } else {
    // Load all vocabs except the last one, which should be a target vocab
    for(size_t i = 0; i < vocabPaths.size() - 1; ++i) {
=======
  } else { // i.e., if translating
    UTIL_THROW_IF2(vocabPaths.empty(), "translating but vocabularies are missing!");
    for(size_t i = 0; i+1 < vocabPaths.size(); ++i) {
>>>>>>> 5543e4ad
      Ptr<Vocab> vocab = New<Vocab>();
      vocab->loadOrCreate(vocabPaths[i], paths_[i], maxVocabs[i]);
      vocabs_.emplace_back(vocab);
    }
  }

  for(auto path : paths_) {
    if(path == "stdin")
      files_.emplace_back(new InputFileStream(std::cin));
    else {
      files_.emplace_back(new InputFileStream(path));
      UTIL_THROW_IF2(files_.back()->empty(), "File " << path << " is empty");
    }
  }
}

Corpus::Corpus(std::vector<std::string> paths,
               std::vector<Ptr<Vocab>> vocabs,
               Ptr<Config> options,
               size_t maxLength)
    : DatasetBase(paths),
      options_(options),
      vocabs_(vocabs),
      maxLength_(maxLength ? maxLength : options_->get<size_t>("max-length")) {
  UTIL_THROW_IF2(paths_.size() != vocabs_.size(),
                 "Number of corpus files and vocab files does not agree");

  for(auto path : paths_) {
    files_.emplace_back(new InputFileStream(path));
  }
}

SentenceTuple Corpus::next() {
  bool cont = true;
  while(cont) {
    // get index of the current sentence
    size_t curId = pos_;
    // if corpus has been shuffled, ids_ contains sentence indexes
    if(pos_ < ids_.size())
      curId = ids_[pos_];
    pos_++;

    // fill up the sentence tuple with sentences from all input files
    SentenceTuple tup(curId);
    for(size_t i = 0; i < files_.size(); ++i) {
      std::string line;
      if(std::getline((std::istream&)*files_[i], line)) {
        Words words = (*vocabs_[i])(line);
        if(words.empty())
          words.push_back(0);
        tup.push_back(words);
      }
    }

    // continue only if each input file has provided an example
    cont = tup.size() == files_.size();

    // continue if all sentences are no longer than maximum allowed length
    if(cont && std::all_of(tup.begin(), tup.end(), [=](const Words& words) {
         return words.size() > 0 && words.size() <= maxLength_;
       }))
      return tup;
  }
  return SentenceTuple(0);
}

void Corpus::shuffle() {
  shuffleFiles(paths_);
}

void Corpus::reset() {
  files_.clear();
  ids_.clear();
  pos_ = 0;
  for(auto& path : paths_) {
    if(path == "stdin")
      files_.emplace_back(new InputFileStream(std::cin));
    else
      files_.emplace_back(new InputFileStream(path));
  }
}

void Corpus::shuffleFiles(const std::vector<std::string>& paths) {
  LOG(data)->info("Shuffling files");

  std::vector<std::vector<std::string>> corpus;

  files_.clear();
  for(auto path : paths) {
    files_.emplace_back(new InputFileStream(path));
  }

  bool cont = true;
  while(cont) {
    std::vector<std::string> lines(files_.size());
    for(size_t i = 0; i < files_.size(); ++i) {
      cont = cont && std::getline((std::istream&)*files_[i], lines[i]);
    }
    if(cont)
      corpus.push_back(lines);
  }

  pos_ = 0;
  ids_.resize(corpus.size());
  std::iota(ids_.begin(), ids_.end(), 0);
  std::shuffle(ids_.begin(), ids_.end(), g_);

  tempFiles_.clear();

  std::vector<UPtr<OutputFileStream>> outs;
  for(size_t i = 0; i < files_.size(); ++i) {
    tempFiles_.emplace_back(
        new TemporaryFile(options_->get<std::string>("tempdir")));
    outs.emplace_back(new OutputFileStream(*tempFiles_[i]));
  }

  for(auto id : ids_) {
    auto& lines = corpus[id];
    size_t i = 0;
    for(auto& line : lines) {
      (std::ostream&)*outs[i++] << line << std::endl;
    }
  }

  files_.clear();
  for(size_t i = 0; i < outs.size(); ++i) {
    files_.emplace_back(new InputFileStream(*tempFiles_[i]));
  }

  LOG(data)->info("Done");
}

}
}<|MERGE_RESOLUTION|>--- conflicted
+++ resolved
@@ -49,17 +49,12 @@
   }
 
   std::vector<int> maxVocabs = options_->get<std::vector<int>>("dim-vocabs");
-<<<<<<< HEAD
-
-  if(training) {
-=======
   UTIL_THROW_IF2(maxVocabs.size() != vocabPaths.size(),
                  "number of vocabularies and specification of vocabulary sizes "
                  "does not match!");
   // If vocabularies exist, can't we get the dimensions from them and require
   // dim-vocabs only when they don't? [UG]
-  if(!translate) {
->>>>>>> 5543e4ad
+  if(training) {
     std::vector<Vocab> vocabs;
 
     if(vocabPaths.empty()) {
@@ -78,15 +73,9 @@
         vocabs_.emplace_back(vocab);
       }
     }
-<<<<<<< HEAD
-  } else {
-    // Load all vocabs except the last one, which should be a target vocab
-    for(size_t i = 0; i < vocabPaths.size() - 1; ++i) {
-=======
   } else { // i.e., if translating
     UTIL_THROW_IF2(vocabPaths.empty(), "translating but vocabularies are missing!");
     for(size_t i = 0; i+1 < vocabPaths.size(); ++i) {
->>>>>>> 5543e4ad
       Ptr<Vocab> vocab = New<Vocab>();
       vocab->loadOrCreate(vocabPaths[i], paths_[i], maxVocabs[i]);
       vocabs_.emplace_back(vocab);
