--- conflicted
+++ resolved
@@ -12,364 +12,221 @@
 #include "data/vocab.h"
 
 namespace marian {
-  namespace data {
-
-    /**
-     * @brief A sentence tuple that stores all sources and target sentences for a
-     * specific "line" from a parallel corpus.
-     *
-     * Sentence tuples store sentences from external files and a basis for
-     * construction of marian::data::CorpusBatch objects. They are not a part of
-     * marian::data::CorpusBatch.
-     */
-    class SentenceTuple {
-      private:
-        size_t id_;
-        std::vector<Words> tuple_;    // [stream index][step index]
-        std::vector<float> weights_;  // [stream index]
-        WordAlignment alignment_;
-
-      public:
-        typedef Words value_type;
-
-        /**
-         * @brief Creates an empty tuple with the given Id.
-         */
-        SentenceTuple(size_t id) : id_(id) {}
-
-        ~SentenceTuple() { tuple_.clear(); }
-
-        /**
-         * @brief Returns the sentence's ID.
-         */
-        size_t getId() const { return id_; }
-
-        /**
-         * @brief Adds a new sentence at the end of the tuple.
-         *
-         * @param words A vector of word indices.
-         */
-        void push_back(const Words& words) { tuple_.push_back(words); }
-
-        /**
-         * @brief The size of the tuple, e.g. two for parallel data with a source and
-         * target sentences.
-         */
-        size_t size() const { return tuple_.size(); }
-
-        /**
-         * @brief The i-th tuple sentence.
-         *
-         * @param i Tuple's index.
-         */
-        Words& operator[](size_t i) { return tuple_[i]; }
-        const Words& operator[](size_t i) const { return tuple_[i]; }
-
-        /**
-         * @brief The last tuple sentence, i.e. the target sentence.
-         */
-        Words& back() { return tuple_.back(); }
-        const Words& back() const { return tuple_.back(); }
-
-        /**
-         * @brief Checks whether the tuple is empty.
-         */
-        bool empty() const { return tuple_.empty(); }
-
-        auto begin() const -> decltype(tuple_.begin()) { return tuple_.begin(); }
-        auto end() const -> decltype(tuple_.end()) { return tuple_.end(); }
-
-        auto rbegin() const -> decltype(tuple_.rbegin()) { return tuple_.rbegin(); }
-        auto rend() const -> decltype(tuple_.rend()) { return tuple_.rend(); }
-
-        /**
-         * @brief Get sentence weights.
-         *
-         * For sentence-level weights the vector contains only one element.
-         */
-        const std::vector<float>& getWeights() const { return weights_; }
-
-        /**
-         * @brief Set sentence weights.
-         *
-         * For word weights (i.e. weights.size() > 1) it checks if there is as many weights as
-         * target tokens. If not, it aborts. Because of this, this function must becalled *after*
-         * adding source and target tokens.
-         */
-        void setWeights(const std::vector<float>& weights);
-
-        const WordAlignment& getAlignment() const { return alignment_; }
-        void setAlignment(const WordAlignment& alignment) { alignment_ = alignment; }
-    };
-
-    /**
-     * @brief Batch of sentences represented as word indices with masking.
-     */
-    class SubBatch {
-      private:
-        Words indices_;
-        std::vector<float> mask_;
-
-        size_t size_;
-        size_t width_;
-        size_t words_;
-
-        Ptr<const Vocab> vocab_;
-        // ... TODO: add the length information (remember it)
-
-      public:
-        /**
-         * @brief Creates an empty subbatch of specified size.
-         *
-         * @param size Number of sentences
-         * @param width Number of words in the longest sentence
-         */
-        SubBatch(size_t size, size_t width, const Ptr<const Vocab>& vocab)
-          : indices_(size * width, vocab ? vocab->getEosId() : Word::ZERO), // note: for gaps, we must use a valid index
-          mask_(size * width, 0),
-          size_(size),
-          width_(width),
-          words_(0),
-          vocab_(vocab) {}
-
-        /**
-         * @brief Flat vector of word indices.
-         *
-         * The order of indices is \f$idx_{0,0}, idx_{0,1},\dots,idx_{0,s}, \dots,
-         * idx_{w,0},idx_{w,1},\dots,idx_{w,s}\f$, where \f$w\f$ is the number of
-         * words (width) and \f$s\f$ is the number of sentences (size).
-         */
-        Words& data() { return indices_; }
-        const Words& data() const { return indices_; }
-        /**
-         * @brief compute flat index into data() and mask() vectors for given batch index and word index in sentence
-         */
-        size_t locate(size_t batchIdx, size_t wordPos) const { return locate(batchIdx, wordPos, size_); }
-        static size_t locate(size_t batchIdx, size_t wordPos, size_t batchSize) { return wordPos * batchSize + batchIdx; }
-        /**
-         * @brief Flat masking vector; 0 is used for masked words.
-         *
-         * @see data()
-         */
-        std::vector<float>& mask() { return mask_; }
-        const std::vector<float>& mask() const { return mask_; }
-
-        /**
-         * @brief Accessors to the vocab_ field.
-         */
-        const Ptr<const Vocab>& vocab() const { return vocab_; }
-
-        /**
-         * @brief The number of sentences in the batch.
-         */
-        size_t batchSize() const { return size_; }
-        /**
-         * @brief The number of words in the longest sentence in the batch.
-         */
-        size_t batchWidth() const { return width_; };
-        /**
-         * @brief The total number of words in the batch (not counting masked-out words).
-         */
-        size_t batchWords() const { return words_; }
-
-        /**
-         * @brief Splits the stream into sub-batches of equal size (except for last).
-         *
-         * @param n number of sub-batches to split into
-         *
-         * @param sizeLimit Pretend the batch only has this many sentences. Used for MB-size ramp-up.
-         *
-         * @return Vector of pointers to new sub-batches (or nullptrs where run out of sub-batches)
-         *
-         * @see marian::data::Batch::split(size_t n)
-         */
-        std::vector<Ptr<SubBatch>> split(size_t n, size_t sizeLimit /*or SIZE_MAX*/) const {
-          ABORT_IF(size_ == 0, "Encountered sub-batch size of 0");
-
-          auto size = std::min(size_, sizeLimit); // if limit is given then pretend the batch only has that many sentences
-          size_t targetSubSize = (size_t)(std::ceil(size / (float)n)); // aim at forming sub-batches of this #sentences
-
-          std::vector<Ptr<SubBatch>> splits;
-          for(size_t pos = 0; pos < size; pos += targetSubSize) { // loop over ranges of size targetSubSize to form sub-batches of this size
-            size_t subSize = std::min(targetSubSize, size - pos); // actual number of sentences can be smaller at the end
-
-            // determine actual width (=max length) of this sub-batch, which may be smaller than the overall max length
-            size_t subWidth = 0;
-            for(size_t s = 0; s < width_; ++s) {
-              for(size_t b = 0; b < subSize; ++b) {
-                if(mask_[locate(/*batchIdx=*/pos + b, /*wordPos=*/s)] != 0)   // s * size_ + (pos + b)
-                  if (subWidth < s + 1)
-                    subWidth = s + 1;
-              }
-            }
-
-            // create sub-batch
-            auto sb = New<SubBatch>(subSize, subWidth, vocab_);
-
-            size_t words = 0;
-            for(size_t s = 0; s < subWidth; ++s) {
-              for(size_t b = 0; b < subSize; ++b) {
-                sb->data()[locate(/*batchIdx=*/b, /*wordPos=*/s, /*batchSize=*/subSize)/*s * subSize + b*/] = indices_[locate(/*batchIdx=*/pos + b, /*wordPos=*/s)]; // s * size_ + (pos + b)
-                sb->mask()[locate(/*batchIdx=*/b, /*wordPos=*/s, /*batchSize=*/subSize)/*s * subSize + b*/] =    mask_[locate(/*batchIdx=*/pos + b, /*wordPos=*/s)]; // s * size_ + (pos + b)
-
-                if(mask_[locate(/*batchIdx=*/pos + b, /*wordPos=*/s)/*s * size_ + (pos + b)*/] != 0)
-                  words++;
-              }
-            }
-            sb->setWords(words);
-
-            splits.push_back(sb);
+namespace data {
+
+/**
+ * @brief A sentence tuple that stores all sources and target sentences for a
+ * specific "line" from a parallel corpus.
+ *
+ * Sentence tuples store sentences from external files and a basis for
+ * construction of marian::data::CorpusBatch objects. They are not a part of
+ * marian::data::CorpusBatch.
+ */
+class SentenceTuple {
+  private:
+    size_t id_;
+    std::vector<Words> tuple_;    // [stream index][step index]
+    std::vector<float> weights_;  // [stream index]
+    WordAlignment alignment_;
+
+  public:
+    typedef Words value_type;
+
+    /**
+     * @brief Creates an empty tuple with the given Id.
+     */
+    SentenceTuple(size_t id) : id_(id) {}
+
+    ~SentenceTuple() { tuple_.clear(); }
+
+    /**
+     * @brief Returns the sentence's ID.
+     */
+    size_t getId() const { return id_; }
+
+    /**
+     * @brief Adds a new sentence at the end of the tuple.
+     *
+     * @param words A vector of word indices.
+     */
+    void push_back(const Words& words) { tuple_.push_back(words); }
+
+    /**
+     * @brief The size of the tuple, e.g. two for parallel data with a source and
+     * target sentences.
+     */
+    size_t size() const { return tuple_.size(); }
+
+    /**
+     * @brief The i-th tuple sentence.
+     *
+     * @param i Tuple's index.
+     */
+    Words& operator[](size_t i) { return tuple_[i]; }
+    const Words& operator[](size_t i) const { return tuple_[i]; }
+
+    /**
+     * @brief The last tuple sentence, i.e. the target sentence.
+     */
+    Words& back() { return tuple_.back(); }
+    const Words& back() const { return tuple_.back(); }
+
+    /**
+     * @brief Checks whether the tuple is empty.
+     */
+    bool empty() const { return tuple_.empty(); }
+
+    auto begin() const -> decltype(tuple_.begin()) { return tuple_.begin(); }
+    auto end() const -> decltype(tuple_.end()) { return tuple_.end(); }
+
+    auto rbegin() const -> decltype(tuple_.rbegin()) { return tuple_.rbegin(); }
+    auto rend() const -> decltype(tuple_.rend()) { return tuple_.rend(); }
+
+    /**
+     * @brief Get sentence weights.
+     *
+     * For sentence-level weights the vector contains only one element.
+     */
+    const std::vector<float>& getWeights() const { return weights_; }
+
+    /**
+     * @brief Set sentence weights.
+     *
+     * For word weights (i.e. weights.size() > 1) it checks if there is as many weights as
+     * target tokens. If not, it aborts. Because of this, this function must becalled *after*
+     * adding source and target tokens.
+     */
+    void setWeights(const std::vector<float>& weights);
+
+    const WordAlignment& getAlignment() const { return alignment_; }
+    void setAlignment(const WordAlignment& alignment) { alignment_ = alignment; }
+};
+
+/**
+ * @brief Batch of sentences represented as word indices with masking.
+ */
+class SubBatch {
+  private:
+    Words indices_;
+    std::vector<float> mask_;
+
+    size_t size_;
+    size_t width_;
+    size_t words_;
+
+    Ptr<const Vocab> vocab_;
+    // ... TODO: add the length information (remember it)
+
+  public:
+    /**
+     * @brief Creates an empty subbatch of specified size.
+     *
+     * @param size Number of sentences
+     * @param width Number of words in the longest sentence
+     */
+    SubBatch(size_t size, size_t width, const Ptr<const Vocab>& vocab)
+      : indices_(size * width, vocab ? vocab->getEosId() : Word::ZERO), // note: for gaps, we must use a valid index
+      mask_(size * width, 0),
+      size_(size),
+      width_(width),
+      words_(0),
+      vocab_(vocab) {}
+
+    /**
+     * @brief Flat vector of word indices.
+     *
+     * The order of indices is \f$idx_{0,0}, idx_{0,1},\dots,idx_{0,s}, \dots,
+     * idx_{w,0},idx_{w,1},\dots,idx_{w,s}\f$, where \f$w\f$ is the number of
+     * words (width) and \f$s\f$ is the number of sentences (size).
+     */
+    Words& data() { return indices_; }
+    const Words& data() const { return indices_; }
+    /**
+     * @brief compute flat index into data() and mask() vectors for given batch index and word index in sentence
+     */
+    size_t locate(size_t batchIdx, size_t wordPos) const { return locate(batchIdx, wordPos, size_); }
+    static size_t locate(size_t batchIdx, size_t wordPos, size_t batchSize) { return wordPos * batchSize + batchIdx; }
+    /**
+     * @brief Flat masking vector; 0 is used for masked words.
+     *
+     * @see data()
+     */
+    std::vector<float>& mask() { return mask_; }
+    const std::vector<float>& mask() const { return mask_; }
+
+    /**
+     * @brief Accessors to the vocab_ field.
+     */
+    const Ptr<const Vocab>& vocab() const { return vocab_; }
+
+    /**
+     * @brief The number of sentences in the batch.
+     */
+    size_t batchSize() const { return size_; }
+    /**
+     * @brief The number of words in the longest sentence in the batch.
+     */
+    size_t batchWidth() const { return width_; };
+    /**
+     * @brief The total number of words in the batch (not counting masked-out words).
+     */
+    size_t batchWords() const { return words_; }
+
+    /**
+     * @brief Splits the stream into sub-batches of equal size (except for last).
+     *
+     * @param n number of sub-batches to split into
+     *
+     * @param sizeLimit Pretend the batch only has this many sentences. Used for MB-size ramp-up.
+     *
+     * @return Vector of pointers to new sub-batches (or nullptrs where run out of sub-batches)
+     *
+     * @see marian::data::Batch::split(size_t n)
+     */
+    std::vector<Ptr<SubBatch>> split(size_t n, size_t sizeLimit /*or SIZE_MAX*/) const {
+      ABORT_IF(size_ == 0, "Encountered sub-batch size of 0");
+
+      auto size = std::min(size_, sizeLimit); // if limit is given then pretend the batch only has that many sentences
+      size_t targetSubSize = (size_t)(std::ceil(size / (float)n)); // aim at forming sub-batches of this #sentences
+
+      std::vector<Ptr<SubBatch>> splits;
+      for(size_t pos = 0; pos < size; pos += targetSubSize) { // loop over ranges of size targetSubSize to form sub-batches of this size
+        size_t subSize = std::min(targetSubSize, size - pos); // actual number of sentences can be smaller at the end
+
+        // determine actual width (=max length) of this sub-batch, which may be smaller than the overall max length
+        size_t subWidth = 0;
+        for(size_t s = 0; s < width_; ++s) {
+          for(size_t b = 0; b < subSize; ++b) {
+            if(mask_[locate(/*batchIdx=*/pos + b, /*wordPos=*/s)] != 0)   // s * size_ + (pos + b)
+              if (subWidth < s + 1)
+                subWidth = s + 1;
           }
-          return splits;
         }
 
-        void setWords(size_t words) { words_ = words; }
-
-        // experimental: hide inline-fix source tokens from cross attention
-        std::vector<float> crossMaskWithInlineFixSourceSuppressed() const;
-    };
-
-    /**
-     * @brief Batch of source and target sentences with additional information,
-     * such as guided alignments and sentence or word-leve weighting.
-     */
-    class CorpusBatch : public Batch {
-      protected:
-        std::vector<Ptr<SubBatch>> subBatches_;
-        std::vector<float> guidedAlignment_; // [max source len, batch size, max target len] flattened
-        std::vector<float> dataWeights_;
-
-      public:
-        CorpusBatch(const std::vector<Ptr<SubBatch>>& subBatches)
-          : subBatches_(subBatches) {}
-
-        /**
-         * @brief Access i-th subbatch storing a source or target sentence.
-         *
-         * The order of subbatches is: 1st source sentence, 2nd source sentence, ...,
-         * target sentence.
-         *
-         * @param i position of the element to return
-         *
-         * @return Pointer to the requested element.
-         */
-        Ptr<SubBatch> operator[](size_t i) const { return subBatches_[i]; }
-
-        /**
-         * @brief Access the first subbatch, i.e. the source sentence.
-         */
-        Ptr<SubBatch> front() { return subBatches_.front(); }
-
-        /**
-         * @brief Access the last subbatch, i.e. the target sentence.
-         */
-        Ptr<SubBatch> back() { return subBatches_.back(); }
-
-        /**
-         * @brief The number of sentences in the batch.
-         */
-        size_t size() const override { return subBatches_[0]->batchSize(); }
-
-        /**
-         * @brief The total number of words in the batch (not counting masked-out words).
-         * Pass which=0 for source words and -1 for target words.
-         */
-        size_t words(int which = 0) const override {
-          return subBatches_[which >= 0 ? which
-            : which + (ptrdiff_t)subBatches_.size()]
-            ->batchWords();
+        // create sub-batch
+        auto sb = New<SubBatch>(subSize, subWidth, vocab_);
+
+        size_t words = 0;
+        for(size_t s = 0; s < subWidth; ++s) {
+          for(size_t b = 0; b < subSize; ++b) {
+            sb->data()[locate(/*batchIdx=*/b, /*wordPos=*/s, /*batchSize=*/subSize)/*s * subSize + b*/] = indices_[locate(/*batchIdx=*/pos + b, /*wordPos=*/s)]; // s * size_ + (pos + b)
+            sb->mask()[locate(/*batchIdx=*/b, /*wordPos=*/s, /*batchSize=*/subSize)/*s * subSize + b*/] =    mask_[locate(/*batchIdx=*/pos + b, /*wordPos=*/s)]; // s * size_ + (pos + b)
+
+            if(mask_[locate(/*batchIdx=*/pos + b, /*wordPos=*/s)/*s * size_ + (pos + b)*/] != 0)
+              words++;
+          }
         }
-
-        /**
-         * @brief The width of the source mini-batch. Num words + padded?
-         */
-        size_t width() const override { return subBatches_[0]->batchWidth(); }
-
-        /**
-         * @brief The number of sentences in the batch, target words.
-         */
-        size_t sizeTrg() const override { return subBatches_.back()->batchSize(); }
-
-        /**
-         * @brief The total number of words in the batch (not counting masked-out words).
-         */
-        size_t wordsTrg() const override { return subBatches_.back()->batchWords(); };
-
-        /**
-         * @brief The target width (=max length) of the mini-batch.
-         */
-        size_t widthTrg() const override { return subBatches_.back()->batchWidth(); };
-
-        /**
-         * @brief The number of source and targets.
-         */
-        size_t sets() const { return subBatches_.size(); }
-
-        /**
-         * @brief Creates a batch filled with fake data. Used to determine the size of
-         * the batch object. With guided-alignments and multiple encoders, those
-         * multiple source streams are expected to have the same lengths.
-         *
-         * @param lengths List of subbatch sizes.
-         * @param batchSize Number of sentences in the batch.
-         * @param options Options with "guided-alignment" and "data-weighting".
-         *
-         * @return Fake batch of the same size as the real batch.
-         */
-        static Ptr<CorpusBatch> fakeBatch(const std::vector<size_t>& lengths,
-            const std::vector<Ptr<Vocab>>& vocabs,
-            size_t batchSize,
-            Ptr<Options> options) {
-          std::vector<Ptr<SubBatch>> batches;
-
-          size_t batchIndex = 0;
-          for(auto len : lengths) {
-            auto sb = New<SubBatch>(batchSize, len, vocabs[batchIndex]);
-            // set word indices to random values (not actually needed with current version  --@marcinjd: please confirm)
-            std::transform(sb->data().begin(), sb->data().end(), sb->data().begin(),
-                [&](Word) -> Word { return vocabs[batchIndex]->randWord(); });
-            // mask: no items ask being masked out
-            std::fill(sb->mask().begin(), sb->mask().end(), 1.f);
-            batchIndex++;
-
-            batches.push_back(sb);
-          }
-
-          auto batch = New<CorpusBatch>(batches);
-
-          if(!options)
-            return batch;
-
-          if(options->get("guided-alignment", std::string("none")) != "none") {
-            // @TODO: if > 1 encoder, verify that all encoders have the same sentence lengths
-            std::vector<float> alignment(batchSize * lengths.front() * lengths.back(),
-                0.f);
-            batch->setGuidedAlignment(std::move(alignment));
-          }
-
-          if(options->hasAndNotEmpty("data-weighting")) {
-            auto weightsSize = batchSize;
-            if(options->get<std::string>("data-weighting-type") != "sentence")
-              weightsSize *= lengths.back();
-            std::vector<float> weights(weightsSize, 1.f);
-            batch->setDataWeights(weights);
-          }
-
-          return batch;
-        }
-<<<<<<< HEAD
-      }
-      sb->setWords(words);
-
-      splits.push_back(sb);
-    }
-    return splits;
-  }
-
-  void setWords(size_t words) { words_ = words; }
-
-  // experimental: hide inline-fix source tokens from cross attention
-  std::vector<float> crossMaskWithInlineFixSourceSuppressed() const;
+        sb->setWords(words);
+
+        splits.push_back(sb);
+      }
+      return splits;
+    }
+
+    void setWords(size_t words) { words_ = words; }
+
+    // experimental: hide inline-fix source tokens from cross attention
+    std::vector<float> crossMaskWithInlineFixSourceSuppressed() const;
 };
 
 /**
@@ -377,447 +234,384 @@
  * such as guided alignments and sentence or word-level weighting.
  */
 class CorpusBatch : public Batch {
-protected:
-  std::vector<Ptr<SubBatch>> subBatches_;
-  std::vector<float> guidedAlignment_; // [max source len, batch size, max target len] flattened
-  std::vector<float> dataWeights_;
-
-public:
-  CorpusBatch(const std::vector<Ptr<SubBatch>>& subBatches)
+  protected:
+    std::vector<Ptr<SubBatch>> subBatches_;
+    std::vector<float> guidedAlignment_; // [max source len, batch size, max target len] flattened
+    std::vector<float> dataWeights_;
+
+  public:
+    CorpusBatch(const std::vector<Ptr<SubBatch>>& subBatches)
       : subBatches_(subBatches) {}
 
-  /**
-   * @brief Access i-th subbatch storing a source or target sentence.
-   *
-   * The order of subbatches is: 1st source sentence, 2nd source sentence, ...,
-   * target sentence.
-   *
-   * @param i position of the element to return
-   *
-   * @return Pointer to the requested element.
-   */
-  Ptr<SubBatch> operator[](size_t i) const { return subBatches_[i]; }
-
-  /**
-   * @brief Access the first subbatch, i.e. the source sentence.
-   */
-  Ptr<SubBatch> front() { return subBatches_.front(); }
-
-  /**
-   * @brief Access the last subbatch, i.e. the target sentence.
-   */
-  Ptr<SubBatch> back() { return subBatches_.back(); }
-
-  /**
-   * @brief The number of sentences in the batch.
-   */
-  size_t size() const override { return subBatches_[0]->batchSize(); }
-
-  /**
-   * @brief The total number of words in the batch (not counting masked-out words).
-   * Pass which=0 for source words and -1 for target words.
-   */
-  size_t words(int which = 0) const override {
-    return subBatches_[which >= 0 ? which
-                                  : which + (ptrdiff_t)subBatches_.size()]
+    /**
+     * @brief Access i-th subbatch storing a source or target sentence.
+     *
+     * The order of subbatches is: 1st source sentence, 2nd source sentence, ...,
+     * target sentence.
+     *
+     * @param i position of the element to return
+     *
+     * @return Pointer to the requested element.
+     */
+    Ptr<SubBatch> operator[](size_t i) const { return subBatches_[i]; }
+
+    /**
+     * @brief Access the first subbatch, i.e. the source sentence.
+     */
+    Ptr<SubBatch> front() { return subBatches_.front(); }
+
+    /**
+     * @brief Access the last subbatch, i.e. the target sentence.
+     */
+    Ptr<SubBatch> back() { return subBatches_.back(); }
+
+    /**
+     * @brief The number of sentences in the batch.
+     */
+    size_t size() const override { return subBatches_[0]->batchSize(); }
+
+    /**
+     * @brief The total number of words in the batch (not counting masked-out words).
+     * Pass which=0 for source words and -1 for target words.
+     */
+    size_t words(int which = 0) const override {
+      return subBatches_[which >= 0 ? which
+        : which + (ptrdiff_t)subBatches_.size()]
         ->batchWords();
-  }
-
-  /**
-   * @brief The width of the source mini-batch. Num words + padded?
-   */
-  size_t width() const override { return subBatches_[0]->batchWidth(); }
-
-  /**
-   * @brief The number of sentences in the batch, target words.
-   */
-  size_t sizeTrg() const override { return subBatches_.back()->batchSize(); }
-
-  /**
-   * @brief The total number of words in the batch (not counting masked-out words).
-   */
-  size_t wordsTrg() const override { return subBatches_.back()->batchWords(); };
-
-  /**
-   * @brief The target width (=max length) of the mini-batch.
-   */
-  size_t widthTrg() const override { return subBatches_.back()->batchWidth(); };
-
-  /**
-   * @brief The number of source and targets.
-   */
-  size_t sets() const { return subBatches_.size(); }
-
-  /**
-   * @brief Creates a batch filled with fake data. Used to determine the size of
-   * the batch object. With guided-alignments and multiple encoders, those
-   * multiple source streams are expected to have the same lengths.
-   *
-   * @param lengths List of subbatch sizes.
-   * @param batchSize Number of sentences in the batch.
-   * @param options Options with "guided-alignment" and "data-weighting".
-   *
-   * @return Fake batch of the same size as the real batch.
-   */
-  static Ptr<CorpusBatch> fakeBatch(const std::vector<size_t>& lengths,
-                                    const std::vector<Ptr<Vocab>>& vocabs,
-                                    size_t batchSize,
-                                    Ptr<Options> options) {
-    std::vector<Ptr<SubBatch>> batches;
-
-    size_t batchIndex = 0;
-    for(auto len : lengths) {
-      auto sb = New<SubBatch>(batchSize, len, vocabs[batchIndex]);
-      // set word indices to random values (not actually needed with current version  --@marcinjd: please confirm)
-      std::transform(sb->data().begin(), sb->data().end(), sb->data().begin(),
-                     [&](Word) -> Word { return vocabs[batchIndex]->randWord(); });
-      // mask: no items ask being masked out
-      std::fill(sb->mask().begin(), sb->mask().end(), 1.f);
-      batchIndex++;
-
-      batches.push_back(sb);
-    }
-
-    auto batch = New<CorpusBatch>(batches);
-
-    if(!options)
+    }
+
+    /**
+     * @brief The width of the source mini-batch. Num words + padded?
+     */
+    size_t width() const override { return subBatches_[0]->batchWidth(); }
+
+    /**
+     * @brief The number of sentences in the batch, target words.
+     */
+    size_t sizeTrg() const override { return subBatches_.back()->batchSize(); }
+
+    /**
+     * @brief The total number of words in the batch (not counting masked-out words).
+     */
+    size_t wordsTrg() const override { return subBatches_.back()->batchWords(); };
+
+    /**
+     * @brief The target width (=max length) of the mini-batch.
+     */
+    size_t widthTrg() const override { return subBatches_.back()->batchWidth(); };
+
+    /**
+     * @brief The number of source and targets.
+     */
+    size_t sets() const { return subBatches_.size(); }
+
+    /**
+     * @brief Creates a batch filled with fake data. Used to determine the size of
+     * the batch object. With guided-alignments and multiple encoders, those
+     * multiple source streams are expected to have the same lengths.
+     *
+     * @param lengths List of subbatch sizes.
+     * @param batchSize Number of sentences in the batch.
+     * @param options Options with "guided-alignment" and "data-weighting".
+     *
+     * @return Fake batch of the same size as the real batch.
+     */
+    static Ptr<CorpusBatch> fakeBatch(const std::vector<size_t>& lengths,
+        const std::vector<Ptr<Vocab>>& vocabs,
+        size_t batchSize,
+        Ptr<Options> options) {
+      std::vector<Ptr<SubBatch>> batches;
+
+      size_t batchIndex = 0;
+      for(auto len : lengths) {
+        auto sb = New<SubBatch>(batchSize, len, vocabs[batchIndex]);
+        // set word indices to random values (not actually needed with current version  --@marcinjd: please confirm)
+        std::transform(sb->data().begin(), sb->data().end(), sb->data().begin(),
+            [&](Word) -> Word { return vocabs[batchIndex]->randWord(); });
+        // mask: no items ask being masked out
+        std::fill(sb->mask().begin(), sb->mask().end(), 1.f);
+        batchIndex++;
+
+        batches.push_back(sb);
+      }
+
+      auto batch = New<CorpusBatch>(batches);
+
+      if(!options)
+        return batch;
+
+      if(options->get("guided-alignment", std::string("none")) != "none") {
+        // @TODO: if > 1 encoder, verify that all encoders have the same sentence lengths
+        std::vector<float> alignment(batchSize * lengths.front() * lengths.back(),
+            0.f);
+        batch->setGuidedAlignment(std::move(alignment));
+      }
+
+      if(options->hasAndNotEmpty("data-weighting")) {
+        auto weightsSize = batchSize;
+        if(options->get<std::string>("data-weighting-type") != "sentence")
+          weightsSize *= lengths.back();
+        std::vector<float> weights(weightsSize, 1.f);
+        batch->setDataWeights(weights);
+      }
+
       return batch;
-
-    if(options->get("guided-alignment", std::string("none")) != "none") {
-      // @TODO: if > 1 encoder, verify that all encoders have the same sentence lengths
-      std::vector<float> alignment(batchSize * lengths.front() * lengths.back(),
-                                   0.f);
-      batch->setGuidedAlignment(std::move(alignment));
-    }
-
-    if(options->hasAndNotEmpty("data-weighting")) {
-      auto weightsSize = batchSize;
-      if(options->get<std::string>("data-weighting-type") != "sentence")
-        weightsSize *= lengths.back();
-      std::vector<float> weights(weightsSize, 1.f);
-      batch->setDataWeights(weights);
-    }
-
-    return batch;
-  }
-
-  /**
-   * @brief Splits the batch into batches of equal size (except for last).
-   *
-   * @param n number of sub-batches to split into
-   *
-   * @param sizeLimit Clip batch content to the first sizeLimit sentences in the batch
-   *
-   * @return Vector of pointers to new sub-batches (or nullptrs where run out of sub-batches)
-   *
-   * @see marian::data::SubBatch::split(size_t n)
-   */
-  std::vector<Ptr<Batch>> split(size_t n, size_t sizeLimit /*=SIZE_MAX*/) override {
-    ABORT_IF(size() == 0, "Encoutered batch size of 0");
-
-    std::vector<std::vector<Ptr<SubBatch>>> subs; // [subBatchIndex][streamIndex]
-    // split each stream separately
-    for(auto batchStream : subBatches_) {
-      size_t i = 0; // index into split batch
-      for(auto splitSubBatch : batchStream->split(n, sizeLimit)) { // splits a batch into pieces, can also change width
-        if(subs.size() <= i)
-          subs.resize(i + 1);
-        subs[i++].push_back(splitSubBatch); // this forms tuples across streams
-      }
-    }
-
-    // create batches from split subbatches
-    std::vector<Ptr<Batch>> splits;
-    for(auto subBatches : subs)
-      splits.push_back(New<CorpusBatch>(subBatches));
-
-    // set sentence indices in split batches
-    size_t pos = 0;
-    for(auto split : splits) {
-      std::vector<size_t> ids;
-      for(size_t i = pos; i < pos + split->size(); ++i)
-        ids.push_back(sentenceIds_[i]);
-      split->setSentenceIds(ids);
-      pos += split->size();
-    }
-
-    if(!guidedAlignment_.empty()) {
-      size_t oldTrgWords = back()->batchWidth();
-      size_t oldSize = size();
-
-      pos = 0;
+    }
+
+    /**
+     * @brief Splits the batch into batches of equal size (except for last).
+     *
+     * @param n number of sub-batches to split into
+     *
+     * @param sizeLimit Clip batch content to the first sizeLimit sentences in the batch
+     *
+     * @return Vector of pointers to new sub-batches (or nullptrs where run out of sub-batches)
+     *
+     * @see marian::data::SubBatch::split(size_t n)
+     */
+    std::vector<Ptr<Batch>> split(size_t n, size_t sizeLimit /*=SIZE_MAX*/) override {
+      ABORT_IF(size() == 0, "Encoutered batch size of 0");
+
+      std::vector<std::vector<Ptr<SubBatch>>> subs; // [subBatchIndex][streamIndex]
+      // split each stream separately
+      for(auto batchStream : subBatches_) {
+        size_t i = 0; // index into split batch
+        for(auto splitSubBatch : batchStream->split(n, sizeLimit)) { // splits a batch into pieces, can also change width
+          if(subs.size() <= i)
+            subs.resize(i + 1);
+          subs[i++].push_back(splitSubBatch); // this forms tuples across streams
+        }
+      }
+
+      // create batches from split subbatches
+      std::vector<Ptr<Batch>> splits;
+      for(auto subBatches : subs)
+        splits.push_back(New<CorpusBatch>(subBatches));
+
+      // set sentence indices in split batches
+      size_t pos = 0;
       for(auto split : splits) {
-        auto cb = std::static_pointer_cast<CorpusBatch>(split);
-        size_t srcWords = cb->front()->batchWidth();
-        size_t trgWords = cb->back()->batchWidth();
-        size_t dimBatch = cb->size();
-
-        std::vector<float> aligns(srcWords * dimBatch * trgWords, 0.f);
-
-        for(size_t i = 0; i < dimBatch; ++i) {
-          size_t bi = i + pos;
-          for(size_t sid = 0; sid < srcWords; ++sid) {
-            for(size_t tid = 0; tid < trgWords; ++tid) {
-              size_t bidx = sid * oldSize  * oldTrgWords + bi * oldTrgWords + tid; // [sid, bi, tid]
-              size_t idx  = sid * dimBatch *    trgWords +  i *    trgWords + tid;
-              aligns[idx] = guidedAlignment_[bidx];
-=======
-
-        /**
-         * @brief Splits the batch into batches of equal size (except for last).
-         *
-         * @param n number of sub-batches to split into
-         *
-         * @param sizeLimit Clip batch content to the first sizeLimit sentences in the batch
-         *
-         * @return Vector of pointers to new sub-batches (or nullptrs where run out of sub-batches)
-         *
-         * @see marian::data::SubBatch::split(size_t n)
-         */
-        std::vector<Ptr<Batch>> split(size_t n, size_t sizeLimit /*=SIZE_MAX*/) override {
-          ABORT_IF(size() == 0, "Encoutered batch size of 0");
-
-          std::vector<std::vector<Ptr<SubBatch>>> subs; // [subBatchIndex][streamIndex]
-          // split each stream separately
-          for(auto batchStream : subBatches_) {
-            size_t i = 0; // index into split batch
-            for(auto splitSubBatch : batchStream->split(n, sizeLimit)) { // splits a batch into pieces, can also change width
-              if(subs.size() <= i)
-                subs.resize(i + 1);
-              subs[i++].push_back(splitSubBatch); // this forms tuples across streams
->>>>>>> 9edf2cde
+        std::vector<size_t> ids;
+        for(size_t i = pos; i < pos + split->size(); ++i)
+          ids.push_back(sentenceIds_[i]);
+        split->setSentenceIds(ids);
+        pos += split->size();
+      }
+
+      if(!guidedAlignment_.empty()) {
+        size_t oldTrgWords = back()->batchWidth();
+        size_t oldSize = size();
+
+        pos = 0;
+        for(auto split : splits) {
+          auto cb = std::static_pointer_cast<CorpusBatch>(split);
+          size_t srcWords = cb->front()->batchWidth();
+          size_t trgWords = cb->back()->batchWidth();
+          size_t dimBatch = cb->size();
+
+          std::vector<float> aligns(srcWords * dimBatch * trgWords, 0.f);
+
+          for(size_t i = 0; i < dimBatch; ++i) {
+            size_t bi = i + pos;
+            for(size_t sid = 0; sid < srcWords; ++sid) {
+              for(size_t tid = 0; tid < trgWords; ++tid) {
+                size_t bidx = sid * oldSize  * oldTrgWords + bi * oldTrgWords + tid; // [sid, bi, tid]
+                size_t idx  = sid * dimBatch *    trgWords +  i *    trgWords + tid;
+                aligns[idx] = guidedAlignment_[bidx];
+              }
             }
           }
-
-          // create batches from split subbatches
-          std::vector<Ptr<Batch>> splits;
-          for(auto subBatches : subs)
-            splits.push_back(New<CorpusBatch>(subBatches));
-
-          // set sentence indices in split batches
-          size_t pos = 0;
-          for(auto split : splits) {
-            std::vector<size_t> ids;
-            for(size_t i = pos; i < pos + split->size(); ++i)
-              ids.push_back(sentenceIds_[i]);
-            split->setSentenceIds(ids);
-            pos += split->size();
-          }
-
-          if(!guidedAlignment_.empty()) {
-            size_t oldTrgWords = back()->batchWidth();
-            size_t oldSize = size();
-
-            pos = 0;
-            for(auto split : splits) {
-              auto cb = std::static_pointer_cast<CorpusBatch>(split);
-              size_t srcWords = cb->front()->batchWidth();
-              size_t trgWords = cb->back()->batchWidth();
-              size_t dimBatch = cb->size();
-
-              std::vector<float> aligns(srcWords * dimBatch * trgWords, 0.f);
-
-              for(size_t i = 0; i < dimBatch; ++i) {
-                size_t bi = i + pos;
-                for(size_t sid = 0; sid < srcWords; ++sid) {
-                  for(size_t tid = 0; tid < trgWords; ++tid) {
-                    size_t bidx = sid * oldSize  * oldTrgWords + bi * oldTrgWords + tid; // [sid, bi, tid]
-                    size_t idx  = sid * dimBatch *    trgWords +  i *    trgWords + tid;
-                    aligns[idx] = guidedAlignment_[bidx];
-                  }
-                }
-              }
-              cb->setGuidedAlignment(std::move(aligns));
-              pos += dimBatch;
+          cb->setGuidedAlignment(std::move(aligns));
+          pos += dimBatch;
+        }
+      }
+
+      // restore data weights in split batches
+      pos = 0;
+      if(!dataWeights_.empty()) {
+        size_t oldSize = size();
+
+        for(auto split : splits) {
+          auto cb = std::static_pointer_cast<CorpusBatch>(split);
+          size_t width = 1;                   // One weight per sentence in case of sentence-level weights
+          if(dataWeights_.size() != oldSize)  // if number of weights does not correspond to number of sentences we have word-level weights
+            width = cb->back()->batchWidth(); // splitting also affects width, hence we need to accomodate this here
+          std::vector<float> ws(width * split->size(), 1.0f);
+
+          // this needs to be split along the batch dimension
+          // which is here the innermost dimension.
+          // Should work for sentence-based weights, too.
+          for(size_t s = 0; s < width; ++s) {
+            for(size_t b = 0; b < split->size(); ++b) {
+              ws[s * split->size() + b] = dataWeights_[s * oldSize + b + pos]; // @TODO: use locate() as well
             }
           }
-
-          // restore data weights in split batches
-          pos = 0;
-          if(!dataWeights_.empty()) {
-            size_t oldSize = size();
-
-            for(auto split : splits) {
-              auto cb = std::static_pointer_cast<CorpusBatch>(split);
-              size_t width = 1;                   // One weight per sentence in case of sentence-level weights
-              if(dataWeights_.size() != oldSize)  // if number of weights does not correspond to number of sentences we have word-level weights
-                width = cb->back()->batchWidth(); // splitting also affects width, hence we need to accomodate this here
-              std::vector<float> ws(width * split->size(), 1.0f);
-
-              // this needs to be split along the batch dimension
-              // which is here the innermost dimension.
-              // Should work for sentence-based weights, too.
-              for(size_t s = 0; s < width; ++s) {
-                for(size_t b = 0; b < split->size(); ++b) {
-                  ws[s * split->size() + b] = dataWeights_[s * oldSize + b + pos]; // @TODO: use locate() as well
-                }
-              }
-              split->setDataWeights(ws);
-              pos += split->size();
-            }
+          split->setDataWeights(ws);
+          pos += split->size();
+        }
+      }
+
+      return splits;
+    }
+
+    const std::vector<float>& getGuidedAlignment() const { return guidedAlignment_; }  // [dimSrcWords, dimBatch, dimTrgWords] flattened
+    void setGuidedAlignment(std::vector<float>&& aln) override {
+      guidedAlignment_ = std::move(aln);
+    }
+
+    size_t locateInGuidedAlignments(size_t b, size_t s, size_t t) {
+      return ((s * size()) + b) * widthTrg() + t;
+    }
+
+    std::vector<float>& getDataWeights() { return dataWeights_; }
+    void setDataWeights(const std::vector<float>& weights) override {
+      dataWeights_ = weights;
+    }
+
+    /**
+     * @brief Prints the batch in a readable form on stderr for debugging.
+     */
+    void debug(bool printIndices = false) override { // prints word string if subbatch has vocab and
+      // printIndices == false otherwise only numeric indices
+      std::cerr << "batches: " << sets() << std::endl;
+
+      if(!sentenceIds_.empty()) {
+        std::cerr << "indices: ";
+        for(auto id : sentenceIds_)
+          std::cerr << id << " ";
+        std::cerr << std::endl;
+      }
+
+      size_t subBatchIndex = 0;
+      for(auto sb : subBatches_) {
+        std::cerr << "stream " << subBatchIndex++ << ": " << std::endl;
+        const auto& vocab = sb->vocab();
+        for(size_t s = 0; s < sb->batchWidth(); s++) {
+          std::cerr << "\t w: ";
+          for(size_t b = 0; b < sb->batchSize(); b++) {
+            Word w = sb->data()[sb->locate(/*batchIdx=*/b, /*wordPos=*/s)]; // s * sb->batchSize() + b;
+            if (vocab && !printIndices)
+              std::cerr << (*vocab)[w] << " ";
+            else
+              std::cerr << w.toString() << " "; // if not loaded then print numeric id instead
           }
-
-          return splits;
+          std::cerr << std::endl;
         }
-
-        const std::vector<float>& getGuidedAlignment() const { return guidedAlignment_; }  // [dimSrcWords, dimBatch, dimTrgWords] flattened
-        void setGuidedAlignment(std::vector<float>&& aln) override {
-          guidedAlignment_ = std::move(aln);
-        }
-
-        size_t locateInGuidedAlignments(size_t b, size_t s, size_t t) {
-          return ((s * size()) + b) * widthTrg() + t;
-        }
-
-        std::vector<float>& getDataWeights() { return dataWeights_; }
-        void setDataWeights(const std::vector<float>& weights) override {
-          dataWeights_ = weights;
-        }
-
-        /**
-         * @brief Prints the batch in a readable form on stderr for debugging.
-         */
-        void debug(bool printIndices = false) override { // prints word string if subbatch has vocab and
-          // printIndices == false otherwise only numeric indices
-          std::cerr << "batches: " << sets() << std::endl;
-
-          if(!sentenceIds_.empty()) {
-            std::cerr << "indices: ";
-            for(auto id : sentenceIds_)
-              std::cerr << id << " ";
-            std::cerr << std::endl;
-          }
-
-          size_t subBatchIndex = 0;
-          for(auto sb : subBatches_) {
-            std::cerr << "stream " << subBatchIndex++ << ": " << std::endl;
-            const auto& vocab = sb->vocab();
-            for(size_t s = 0; s < sb->batchWidth(); s++) {
-              std::cerr << "\t w: ";
-              for(size_t b = 0; b < sb->batchSize(); b++) {
-                Word w = sb->data()[sb->locate(/*batchIdx=*/b, /*wordPos=*/s)]; // s * sb->batchSize() + b;
-                if (vocab && !printIndices)
-                  std::cerr << (*vocab)[w] << " ";
-                else
-                  std::cerr << w.toString() << " "; // if not loaded then print numeric id instead
-              }
-              std::cerr << std::endl;
-            }
-          }
-
-          if(!dataWeights_.empty()) {
-            std::cerr << "weights: ";
-            for(auto w : dataWeights_)
-              std::cerr << w << " ";
-            std::cerr << std::endl;
-          }
-        }
-    };
-
-    class CorpusIterator;
-
-    class CorpusBase
-      : public DatasetBase<SentenceTuple, CorpusIterator, CorpusBatch>,
-      public RNGEngine {
-        public:
-          typedef SentenceTuple Sample;
-
-          CorpusBase(Ptr<Options> options, bool translate = false);
-
-          CorpusBase(const std::vector<std::string>& paths,
-              const std::vector<Ptr<Vocab>>& vocabs,
-              Ptr<Options> options);
-
-          virtual ~CorpusBase() {}
-          virtual std::vector<Ptr<Vocab>>& getVocabs() = 0;
-
-        protected:
-          std::vector<UPtr<std::istream>> files_;
-          std::vector<Ptr<Vocab>> vocabs_;
-
-          /**
-           * @brief Determines if a EOS symbol should be added. By default this is true for any sequence,
-           * but should be false for instance for classifier labels. This is set per input stream, hence a
-           * vector.
-           */
-          std::vector<bool> addEOS_;
-
-          size_t pos_{0};
-
-          size_t maxLength_{0};
-          bool maxLengthCrop_{false};
-          bool rightLeft_{false};
-
-          bool tsv_{false};  // true if the input is a single file with tab-separated values
-          size_t tsvNumInputFields_{0};  // number of fields from the TSV input that are associated
-                                         // with vocabs, i.e. excluding fields with alignment or
-                                         // weights, only if --tsv
-          /**
-           * @brief Determine the number of fields from the TSV input that are associated with
-           * vocabs, i.e. excluding fields that contain alignment or weights
-           */
-          static size_t getNumberOfTSVInputFields(Ptr<Options> options);
-
-          /**
-           * @brief Index of the file with weights in paths_ and files_; -1 means no
-           * weights file provided.
-           */
-          int weightFileIdx_{-1};
-
-          /**
-           * @brief Index of the file with alignments in paths_ and files_; -1 means
-           * no alignment file provided.
-           */
-          int alignFileIdx_{-1};
-
-          /**
-           * @brief Determine if EOS symbol should be added to input
-           */
-          void initEOS(bool training);
-
-          /**
-           * @brief Helper function converting a line of text into words using the i-th
-           * vocabulary and adding them to the sentence tuple.
-           */
-          void addWordsToSentenceTuple(const std::string& line,
-              size_t batchIndex,
-              SentenceTuple& tup) const;
-          /**
-           * @brief Helper function parsing a line with word alignments and adding them
-           * to the sentence tuple.
-           */
-          void addAlignmentToSentenceTuple(const std::string& line,
-              SentenceTuple& tup) const;
-          /**
-           * @brief Helper function parsing a line of weights and adding them to the
-           * sentence tuple.
-           */
-          void addWeightsToSentenceTuple(const std::string& line,
-              SentenceTuple& tup) const;
-
-          void addAlignmentsToBatch(Ptr<CorpusBatch> batch,
-              const std::vector<Sample>& batchVector);
-
-          void addWeightsToBatch(Ptr<CorpusBatch> batch,
-              const std::vector<Sample>& batchVector);
-      };
-
-    class CorpusIterator : public IteratorFacade<CorpusIterator, SentenceTuple> {
-      public:
-        CorpusIterator();
-        explicit CorpusIterator(CorpusBase* corpus);
-
-      private:
-        void increment() override;
-
-        bool equal(CorpusIterator const& other) const override;
-
-        const SentenceTuple& dereference() const override;
-
-        CorpusBase* corpus_;
-
-        long long int pos_;
-        SentenceTuple tup_;
-    };
-  }  // namespace data
+      }
+
+      if(!dataWeights_.empty()) {
+        std::cerr << "weights: ";
+        for(auto w : dataWeights_)
+          std::cerr << w << " ";
+        std::cerr << std::endl;
+      }
+    }
+};
+
+class CorpusIterator;
+
+class CorpusBase
+  : public DatasetBase<SentenceTuple, CorpusIterator, CorpusBatch>,
+  public RNGEngine {
+    public:
+      typedef SentenceTuple Sample;
+
+      CorpusBase(Ptr<Options> options, bool translate = false);
+
+      CorpusBase(const std::vector<std::string>& paths,
+          const std::vector<Ptr<Vocab>>& vocabs,
+          Ptr<Options> options);
+
+      virtual ~CorpusBase() {}
+      virtual std::vector<Ptr<Vocab>>& getVocabs() = 0;
+
+    protected:
+      std::vector<UPtr<std::istream>> files_;
+      std::vector<Ptr<Vocab>> vocabs_;
+
+      /**
+       * @brief Determines if a EOS symbol should be added. By default this is true for any sequence,
+       * but should be false for instance for classifier labels. This is set per input stream, hence a
+       * vector.
+       */
+      std::vector<bool> addEOS_;
+
+      size_t pos_{0};
+
+      size_t maxLength_{0};
+      bool maxLengthCrop_{false};
+      bool rightLeft_{false};
+
+      bool tsv_{false};  // true if the input is a single file with tab-separated values
+      size_t tsvNumInputFields_{0};  // number of fields from the TSV input that are associated
+                                      // with vocabs, i.e. excluding fields with alignment or
+                                      // weights, only if --tsv
+      /**
+       * @brief Determine the number of fields from the TSV input that are associated with
+       * vocabs, i.e. excluding fields that contain alignment or weights
+       */
+      static size_t getNumberOfTSVInputFields(Ptr<Options> options);
+
+      /**
+       * @brief Index of the file with weights in paths_ and files_; -1 means no
+       * weights file provided.
+       */
+      int weightFileIdx_{-1};
+
+      /**
+       * @brief Index of the file with alignments in paths_ and files_; -1 means
+       * no alignment file provided.
+       */
+      int alignFileIdx_{-1};
+
+      /**
+       * @brief Determine if EOS symbol should be added to input
+       */
+      void initEOS(bool training);
+
+      /**
+       * @brief Helper function converting a line of text into words using the i-th
+       * vocabulary and adding them to the sentence tuple.
+       */
+      void addWordsToSentenceTuple(const std::string& line,
+          size_t batchIndex,
+          SentenceTuple& tup) const;
+      /**
+       * @brief Helper function parsing a line with word alignments and adding them
+       * to the sentence tuple.
+       */
+      void addAlignmentToSentenceTuple(const std::string& line,
+          SentenceTuple& tup) const;
+      /**
+       * @brief Helper function parsing a line of weights and adding them to the
+       * sentence tuple.
+       */
+      void addWeightsToSentenceTuple(const std::string& line,
+          SentenceTuple& tup) const;
+
+      void addAlignmentsToBatch(Ptr<CorpusBatch> batch,
+          const std::vector<Sample>& batchVector);
+
+      void addWeightsToBatch(Ptr<CorpusBatch> batch,
+          const std::vector<Sample>& batchVector);
+  };
+
+class CorpusIterator : public IteratorFacade<CorpusIterator, SentenceTuple> {
+  public:
+    CorpusIterator();
+    explicit CorpusIterator(CorpusBase* corpus);
+
+  private:
+    void increment() override;
+
+    bool equal(CorpusIterator const& other) const override;
+
+    const SentenceTuple& dereference() const override;
+
+    CorpusBase* corpus_;
+
+    long long int pos_;
+    SentenceTuple tup_;
+};
+}  // namespace data
 }  // namespace marian