#pragma once

#include <fstream>
#include <iostream>
#include <random>

#include <boost/algorithm/string.hpp>
#include <boost/iterator/iterator_facade.hpp>

#include "common/config.h"
#include "common/definitions.h"
#include "common/file_stream.h"
#include "common/options.h"
#include "data/alignment.h"
#include "data/batch.h"
#include "data/dataset.h"
#include "data/rng_engine.h"
#include "data/vocab.h"

namespace marian {
namespace data {

/**
 * @brief A sentence tuple that stores all sources and target sentences for a
 * specific "line" from a parallel corpus.
 *
 * Sentence tuples are used to store sentences read from external files and to
 * be a basis for construction of marian::data::CorpusBatch objects. They are
 * not a part of marian::data::CorpusBatch.
 */
class SentenceTuple {
private:
  size_t id_;
  std::vector<Words> tuple_;
  std::vector<float> weights_;
  WordAlignment alignment_;

public:
  typedef Words value_type;

  /**
   * @brief Creates an empty tuple with the given Id.
   */
  SentenceTuple(size_t id) : id_(id) {}

  ~SentenceTuple() { tuple_.clear(); }

  /**
   * @brief Returns the sentence's ID.
   */
  size_t getId() const { return id_; }

  /**
   * @brief Adds a new sentence at the end of the tuple.
   *
   * @param words A vector of word indexes.
   */
  void push_back(const Words& words) { tuple_.push_back(words); }

  /**
   * @brief The size of the tuple, e.g. two for parallel data with a source and
   * target sentences.
   */
  size_t size() const { return tuple_.size(); }

  /**
   * @brief The i-th tuple sentence.
   *
   * @param i Tuple's index.
   */
  Words& operator[](size_t i) { return tuple_[i]; }
  const Words& operator[](size_t i) const { return tuple_[i]; }

  /**
   * @brief The last tuple sentence, i.e. the target sentence.
   */
  Words& back() { return tuple_.back(); }
  const Words& back() const { return tuple_.back(); }

  /**
   * @brief Checks whether the tuple is empty.
   */
  bool empty() const { return tuple_.empty(); }

  auto begin() const -> decltype(tuple_.begin()) { return tuple_.begin(); }
  auto end() const -> decltype(tuple_.end()) { return tuple_.end(); }

  auto rbegin() const -> decltype(tuple_.rbegin()) { return tuple_.rbegin(); }
  auto rend() const -> decltype(tuple_.rend()) { return tuple_.rend(); }

  /**
   * @brief  Get sentence weights.
   *
   * For sentence-level weights the vector contains only one element.
   */
  const std::vector<float>& getWeights() const { return weights_; }
  void setWeights(const std::vector<float>& weights) { weights_ = weights; }

  const WordAlignment& getAlignment() const { return alignment_; }
  void setAlignment(const WordAlignment& alignment) { alignment_ = alignment; }
};

/**
 * @brief Batch of sentences represented as word indices with masking.
 */
class SubBatch {
private:
  std::vector<Word> indices_;
  std::vector<float> mask_;

  size_t size_;
  size_t width_;
  size_t words_;

public:
  /**
   * @brief Creates an empty subbatch of specified size.
   *
   * @param size Number of sentences
   * @param width Number of words in the longest sentence
   */
  SubBatch(int size, int width)
      : indices_(size * width, 0),
        mask_(size * width, 0),
        size_(size),
        width_(width),
        words_(0) {}

  /**
   * @brief Flat vector of word indices.
   *
   * The order of indices is \f$idx_{0,0}, idx_{0,1},\dots,idx_{0,s}, \dots,
   * idx_{w,0},idx_{w,1},\dots,idx_{w,s}\f$, where \f$w\f$ is the number of
   * words (width) and \f$s\f$ is the number of sentences (size).
   */
  std::vector<Word>& data() { return indices_; }
  /**
   * @brief Flat masking vector; 0 is used for masked words.
   *
   * @see data()
   */
  std::vector<float>& mask() { return mask_; }

  /**
   * @brief The number of sentences in the batch.
   */
  size_t batchSize() { return size_; }
  /**
   * @brief The number of words in the longest sentence in the batch.
   */
  size_t batchWidth() { return width_; };
  /**
   * @brief The total number of words in the batch, including masking.
   */
  size_t batchWords() { return words_; }

  /**
   * @brief Splits the subbatch into subbatches of equal size.
   *
   * @param n Number of splits
   *
   * @return Vector of pointers to new subbatches.
   *
   * @see marian::data::Batch::split(size_t n)
   */
  std::vector<Ptr<SubBatch>> split(size_t n) {
    std::vector<Ptr<SubBatch>> splits;

    size_t subSize = std::ceil(size_ / (float)n);
    size_t totSize = size_;

    int pos = 0;
    for(int k = 0; k < n; ++k) {
      size_t __size__ = std::min(subSize, totSize);

      auto sb = New<SubBatch>(__size__, width_);

      size_t __words__ = 0;
      for(int j = 0; j < width_; ++j) {
        for(int i = 0; i < __size__; ++i) {
          sb->data()[j * __size__ + i] = indices_[j * size_ + pos + i];
          sb->mask()[j * __size__ + i] = mask_[j * size_ + pos + i];

          if(mask_[j * size_ + pos + i] != 0)
            __words__++;
        }
      }

      sb->setWords(__words__);
      splits.push_back(sb);

      totSize -= __size__;
      pos += __size__;
    }
    return splits;
  }

  void setWords(size_t words) { words_ = words; }
};

/**
 * @brief Batch of source and target sentences with additional information,
 * such as guided alignments and sentence or word-leve weighting.
 */
class CorpusBatch : public Batch {
private:
  std::vector<Ptr<SubBatch>> batches_;
  std::vector<float> guidedAlignment_;
  std::vector<float> dataWeights_;

public:
  CorpusBatch(const std::vector<Ptr<SubBatch>>& batches) : batches_(batches) {}

  /**
   * @brief Access i-th subbatch storing a source or target sentence.
   *
   * The order of subbatches is: 1st source sentence, 2nd source sentence, ...,
   * target sentence.
   *
   * @param i position of the element to return
   *
   * @return Pointer to the requested element.
   */
  Ptr<SubBatch> operator[](size_t i) const { return batches_[i]; }

  /**
   * @brief Access the first subbatch, i.e. the source sentence.
   */
  Ptr<SubBatch> front() { return batches_.front(); }

  /**
   * @brief Access the last subbatch, i.e. the target sentence.
   */
  Ptr<SubBatch> back() { return batches_.back(); }

  /**
   * @brief The number of sentences in the batch.
   */
  size_t size() const { return batches_[0]->batchSize(); }

  /**
   * @brief The number of words for the longest sentence in the batch plus one.
   */
  size_t words() const { return batches_[0]->batchWords(); }

  /**
   * @brief The width of the source mini-batch. Num words + padded?
   */
  size_t width() const { return batches_[0]->batchWidth(); }

  /**
   * @brief The number of sentences in the batch, target words.
   */
  size_t sizeTrg() const { return batches_.back()->batchSize(); }
<<<<<<< HEAD

=======
  
>>>>>>> 077379ee
  /**
   * @brief The number of words for the longest sentence in the batch plus one.
   */
  size_t wordsTrg() const { return batches_.back()->batchWords(); };

  /**
   * @brief The width of the target mini-batch. Num words + padded?
   */
  size_t widthTrg() const { return batches_.back()->batchWidth(); };

  /**
   * @brief The number of source and targets.
   */
  size_t sets() const { return batches_.size(); }

  /**
   * @brief Creates a batch filled with fake data. Used to determine the size of
   * the batch object.
   *
   * @param lengths List of subbatch sizes.
   * @param batchSize Number of sentences in the batch.
   * @param options Options with "guided-alignment" and "data-weighting".
   *
   * @return Fake batch of the same size as the real batch.
   */
  static Ptr<CorpusBatch> fakeBatch(std::vector<size_t>& lengths,
                                    size_t batchSize,
                                    Ptr<Options> options) {
    std::vector<Ptr<SubBatch>> batches;

    for(auto len : lengths) {
      auto sb = New<SubBatch>(batchSize, len);
      std::fill(sb->mask().begin(), sb->mask().end(), 1);

      batches.push_back(sb);
    }

    auto batch = New<CorpusBatch>(batches);
    
    if(!options) return batch;

    if(options->has("guided-alignment")) {
      std::vector<float> alignment(batchSize * lengths.front() * lengths.back(),
                                   0.f);
      batch->setGuidedAlignment(alignment);
    }

    if(options->has("data-weighting")) {
      int weightsSize = batchSize;
      if(options->get<std::string>("data-weighting-type") != "sentence")
        weightsSize *= lengths.back();
      std::vector<float> weights(weightsSize, 1.f);
      batch->setDataWeights(weights);
    }

    return batch;
  }

  /**
   * @brief Splits the batch into batches of equal size.
   *
   * @param n number of splits
   *
   * @return Vector of pointers to new batches.
   *
   * @see marian::data::SubBatch::split(size_t n)
   */
  std::vector<Ptr<Batch>> split(size_t n) {
    // split each subbatch separately
    std::vector<std::vector<Ptr<SubBatch>>> subs(n);
    for(auto subBatch : batches_) {
      size_t i = 0;
      for(auto splitSubBatch : subBatch->split(n))
        subs[i++].push_back(splitSubBatch);
    }

    // create batches from split subbatches
    std::vector<Ptr<Batch>> splits;
    for(auto subBatches : subs)
      splits.push_back(New<CorpusBatch>(subBatches));

    // set sentence indices in split batches
    size_t pos = 0;
    for(auto split : splits) {
      std::vector<size_t> ids;
      for(int i = pos; i < pos + split->size(); ++i)
        ids.push_back(sentenceIds_[i]);
      split->setSentenceIds(ids);
      pos += split->size();
    }

    // @TODO: restore word alignments in split batches
    ABORT_IF(
        !guidedAlignment_.empty(),
        "Guided alignment with synchronous SGD is temporarily not supported");

    // restore data weights in split batches
    pos = 0;
    if(!dataWeights_.empty()) {
      size_t oldSize = size();

      size_t width = 1;
      // There are more weights than sentences, i.e. these are word weights.
      if(dataWeights_.size() != oldSize)
        width = batches_.back()->batchWidth();

      for(auto split : splits) {
        std::vector<float> ws(width * split->size(), 1.0f);

        // this needs to be split along the batch dimension
        // which is here the innermost dimension.
        // Should work for sentence-based weights, too.
        for(int j = 0; j < width; ++j) {
          for(int i = 0; i < split->size(); ++i) {
            ws[j * split->size() + i] = dataWeights_[j * oldSize + i + pos];
          }
        }
        split->setDataWeights(ws);
        pos += split->size();
      }
    }

    return splits;
  }

  std::vector<float>& getGuidedAlignment() { return guidedAlignment_; }
  void setGuidedAlignment(const std::vector<float>& aln) {
    guidedAlignment_ = aln;
  }

  std::vector<float>& getDataWeights() { return dataWeights_; }
  void setDataWeights(const std::vector<float>& weights) {
    dataWeights_ = weights;
  }

  /**
   * @brief Prints the batch in a readable form on stderr for debugging.
   */
  void debug() {
    std::cerr << "batches: " << sets() << std::endl;

    if(!sentenceIds_.empty()) {
      std::cerr << "indexes: ";
      for(auto id : sentenceIds_)
        std::cerr << id << " ";
      std::cerr << std::endl;
    }

    size_t b = 0;
    for(auto sb : batches_) {
      std::cerr << "batch " << b++ << ": " << std::endl;
      for(size_t i = 0; i < sb->batchWidth(); i++) {
        std::cerr << "\t w: ";
        for(size_t j = 0; j < sb->batchSize(); j++) {
          size_t idx = i * sb->batchSize() + j;
          Word w = sb->data()[idx];
          std::cerr << w << " ";
        }
        std::cerr << std::endl;
      }
    }

    if(!dataWeights_.empty()) {
      std::cerr << "weights: ";
      for(auto w : dataWeights_)
        std::cerr << w << " ";
      std::cerr << std::endl;
    }
  }
};

class CorpusIterator;

class CorpusBase
    : public DatasetBase<SentenceTuple, CorpusIterator, CorpusBatch>,
      public RNGEngine {
public:
  CorpusBase() : DatasetBase() {}

  CorpusBase(Ptr<Config> options, bool translate = false);

  CorpusBase(std::vector<std::string> paths,
             std::vector<Ptr<Vocab>> vocabs,
             Ptr<Config> options);

  virtual std::vector<Ptr<Vocab>>& getVocabs() = 0;

protected:
  std::vector<UPtr<InputFileStream>> files_;
  std::vector<Ptr<Vocab>> vocabs_;

  size_t pos_{0};

  Ptr<Config> options_;

  size_t maxLength_{0};
  bool maxLengthCrop_{false};
  bool rightLeft_{false};

  /**
   * @brief Index of the file with weights in paths_ and files_; zero means no
   * weights file provided.
   */
  size_t weightFileIdx_{0};

  /**
   * @brief Index of the file with alignments in paths_ and files_; zero means
   * no alignment file provided.
   */
  size_t alignFileIdx_{0};

  /**
   * @brief Helper function converting a line of text into words using the i-th
   * vocabulary and adding them to the sentence tuple.
   */
  void addWordsToSentenceTuple(const std::string& line,
                               size_t i,
                               SentenceTuple& tup) const;
  /**
   * @brief Helper function parsing a line with word alignments and adding them
   * to the sentence tuple.
   */
  void addAlignmentToSentenceTuple(const std::string& line,
                                   SentenceTuple& tup) const;
  /**
   * @brief Helper function parsing a line of weights and adding them to the
   * sentence tuple.
   */
  void addWeightsToSentenceTuple(const std::string& line,
                                 SentenceTuple& tup) const;

  void addAlignmentsToBatch(Ptr<CorpusBatch> batch,
                            const std::vector<sample>& batchVector);

  void addWeightsToBatch(Ptr<CorpusBatch> batch,
                         const std::vector<sample>& batchVector);
};

class CorpusIterator
    : public boost::iterator_facade<CorpusIterator,
                                    SentenceTuple const,
                                    boost::forward_traversal_tag> {
public:
  CorpusIterator();
  explicit CorpusIterator(CorpusBase* corpus);

private:
  friend class boost::iterator_core_access;

  void increment();

  bool equal(CorpusIterator const& other) const;

  const SentenceTuple& dereference() const;

  CorpusBase* corpus_;

  long long int pos_;
  SentenceTuple tup_;
};
}
}<|MERGE_RESOLUTION|>--- conflicted
+++ resolved
@@ -252,11 +252,7 @@
    * @brief The number of sentences in the batch, target words.
    */
   size_t sizeTrg() const { return batches_.back()->batchSize(); }
-<<<<<<< HEAD
-
-=======
   
->>>>>>> 077379ee
   /**
    * @brief The number of words for the longest sentence in the batch plus one.
    */
