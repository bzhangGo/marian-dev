#pragma once

#include "common/logging.h"
#include "common/shape.h"
#include "common/intrusive_ptr.h"

#include <functional>
#include <iostream>
#include <memory>
#include <string>
#include <vector>

#define THREAD_GUARD(body) [&]() { body; }() // test if THREAD_GUARD is neccessary, remove if no problems occur.
#define NodeOp(op) [=]() { op; }

// helper macro to disable optimization (gcc only)
// To use this, just insert DONT_OPTIMIZE right before the function definition
// (e.g. where the "static" keyword would go).
#ifdef __GNUC__
#define DONT_OPTIMIZE __attribute__((optimize("O0")))
#else
#define DONT_OPTIMIZE // silently ignore on Visual Studio, where this is less of a problem
#endif

<<<<<<< HEAD
// Use these macros to enable faster math.  Put them around one or more
// functions.  Usage:
//
=======
// Use these macros to enable faster floating-point math. Put them around one
// or more functions.
//
// Usage:
>>>>>>> c41b18c1
// MARIAN_FFAST_MATH_BEGIN
// void LayerNormalization(float *arg) { *arg += 1.0; }
// void SomethingElse() {}
// MARIAN_FFAST_MATH_END
//
<<<<<<< HEAD
=======
// ffast-math allows the compiler to assume associative arithmetic and finite
// values.
//
// Associative arithmetic is particularly important to vectorize i.e. a sum:
//   for (const float f : range) sum += f;
// Without ffast-math, the sum will be done one value at a time.  On x86 it
// still uses vector math, but only uses the first slot and wastes the rest.
//
// With ffast-math, the compiler can sum in batches of 4, 8, or 16 floats.
// Also, it can run multiple adds in parallel e.g. vaddps has latency 4 and
// throughput 0.5 on Skylake so multiple vector adds can run at once.
//
// On average, a vectorized sum is more numerically stable because it sums in
// batches. Vectorized floats can still produce NaNs and infs (remember even
// scalar operations are implemented with vector instructions).
//
// Allowing the compiler to assume finite values means functions like isnan or
// isinf do not work as expected. Do not enable this for a function that
// depends upon fully standard float behavior.
//
// It can also change the sign of zeros.
//
// Fast math also makes results more architecture dependent because different
// register widths mean different results. They also depend on the compiler
// and compiler version more. For example, clang <= 10 does not support the
// float_control pragma below so it will still be conservative.
//
// There is a more conservative option for just associativity:
// llvm introduced "#pragma clang fp reassociate" that goes inside a function.
// However, llvm <11 considers that pragma an error so we'd need some ugly
// version test (which they don't recommend) or a compilation test.  Moreover,
// it has to be in the function to keep scope.
// gcc supports "-fassociative-math" that has to be outside a function.
// I didn't find a MSVC equivalent.
>>>>>>> c41b18c1
#if defined(_MSC_VER)
#define MARIAN_FFAST_MATH_BEGIN __pragma(float_control(precise, off, push))
#define MARIAN_FFAST_MATH_END __pragma(float_control(pop))
#elif defined(__clang__)
#define MARIAN_FFAST_MATH_BEGIN _Pragma("float_control(precise, off, push)")
#define MARIAN_FFAST_MATH_END _Pragma("float_control(pop)")
#elif defined(__GNUC__)
<<<<<<< HEAD
// Also available as __attribute__((optimize("-fassociative-math"))) but done as pragmas for consistency
=======
// Also available as __attribute__((optimize("-ffast-math"))) but done as pragmas for consistency
>>>>>>> c41b18c1
#define MARIAN_FFAST_MATH_BEGIN _Pragma("GCC push_options") _Pragma("GCC optimize(\"-ffast-math\")")
#define MARIAN_FFAST_MATH_END _Pragma("GCC pop_options")
#endif

namespace marian {

// Type to be used for all index types, e.g. for integer tensors for rows operator.
// size_t would seem to be the natural choice over uint32_t but has usually 8 bytes
// while uint32_t has 4 bytes. This type will be often exchanged between CPU and GPU.
// This minimizes bandwith at little cost.
typedef uint32_t IndexType;

// @TODO: come up with better short name. "I..." stands for interface now. Here it stands
// for "intrusive". Not a good overlap.
template <class T>
using IPtr = IntrusivePtr<T>;

template <class T>
using UPtr = std::unique_ptr<T>;

// @TODO: come up with better short name. "I..." stands for interface now.
template <class T>
using IWeak = T*;

template <class T>
using Ptr = std::shared_ptr<T>;

template <class T>
using Weak = std::weak_ptr<T>;

/** @brief Creates shared_ptr of any type, passes all arguments to any available
 * constructor */
template <class T, typename... Args>
Ptr<T> New(Args&&... args) {
  return Ptr<T>(new T(std::forward<Args>(args)...));
}

template <class T>
Ptr<T> New(Ptr<T> p) {
  return Ptr<T>(p);
}

/** @brief Creates InstrusivePtr of any type, passes all arguments to any available
 * constructor */
template <class T, typename... Args>
IPtr<T> INew(Args&&... args) {
  return IPtr<T>(new T(std::forward<Args>(args)...));
}

template <class T>
IPtr<T> INew(Ptr<T> p) {
  return IPtr<T>(p);
}

enum class DeviceType : size_t { gpu = 0, cpu = 1 };

struct DeviceId {
  size_t no{0};
  DeviceType type{DeviceType::gpu};

  DeviceId() : no{0}, type{DeviceType::gpu} {}
  DeviceId(size_t no_, DeviceType type_) : no(no_), type(type_) {}

  std::string typeAsString() const {
    return (type == DeviceType::gpu ? "gpu" : "cpu");
  }

  operator std::string() const {
    return typeAsString() + std::to_string(no);
  }

  friend std::ostream& operator<<(std::ostream& out, DeviceId deviceId) {
    out << std::string(deviceId);
    return out;
  }

  friend bool operator==(DeviceId id1, DeviceId id2) {
    return id1.no == id2.no && id1.type == id2.type;
  }
  friend bool operator!=(DeviceId id1, DeviceId id2) { return !(id1 == id2); }
};

// predefine a couple of devices for easier manual use
const DeviceId CPU0{0, DeviceType::cpu};
const DeviceId CPU1{1, DeviceType::cpu};
const DeviceId CPU2{2, DeviceType::cpu};
const DeviceId CPU3{3, DeviceType::cpu};
const DeviceId CPU4{4, DeviceType::cpu};
const DeviceId CPU5{5, DeviceType::cpu};
const DeviceId CPU6{6, DeviceType::cpu};
const DeviceId CPU7{7, DeviceType::cpu};

const DeviceId GPU0{0, DeviceType::gpu};
const DeviceId GPU1{1, DeviceType::gpu};
const DeviceId GPU2{2, DeviceType::gpu};
const DeviceId GPU3{3, DeviceType::gpu};
const DeviceId GPU4{4, DeviceType::gpu};
const DeviceId GPU5{5, DeviceType::gpu};
const DeviceId GPU6{6, DeviceType::gpu};
const DeviceId GPU7{7, DeviceType::gpu};

// These are many small objects, hence use IntrusivePtr
class TensorBase;
typedef IPtr<TensorBase> Tensor;

// These are many small objects, hence use IntrusivePtr
template <class DataType>
class Chainable;
typedef IPtr<Chainable<Tensor>> Expr;

class OptimizerBase;
typedef Ptr<OptimizerBase> OptimizerBasePtr;

class ClipperBase;
typedef Ptr<ClipperBase> ClipperBasePtr;

class RunBase;
typedef Ptr<RunBase> RunBasePtr;


const float NEMATUS_LN_EPS = 1e-5f;
}  // namespace marian<|MERGE_RESOLUTION|>--- conflicted
+++ resolved
@@ -22,23 +22,15 @@
 #define DONT_OPTIMIZE // silently ignore on Visual Studio, where this is less of a problem
 #endif
 
-<<<<<<< HEAD
-// Use these macros to enable faster math.  Put them around one or more
-// functions.  Usage:
-//
-=======
 // Use these macros to enable faster floating-point math. Put them around one
 // or more functions.
 //
 // Usage:
->>>>>>> c41b18c1
 // MARIAN_FFAST_MATH_BEGIN
 // void LayerNormalization(float *arg) { *arg += 1.0; }
 // void SomethingElse() {}
 // MARIAN_FFAST_MATH_END
 //
-<<<<<<< HEAD
-=======
 // ffast-math allows the compiler to assume associative arithmetic and finite
 // values.
 //
@@ -73,7 +65,6 @@
 // it has to be in the function to keep scope.
 // gcc supports "-fassociative-math" that has to be outside a function.
 // I didn't find a MSVC equivalent.
->>>>>>> c41b18c1
 #if defined(_MSC_VER)
 #define MARIAN_FFAST_MATH_BEGIN __pragma(float_control(precise, off, push))
 #define MARIAN_FFAST_MATH_END __pragma(float_control(pop))
@@ -81,11 +72,7 @@
 #define MARIAN_FFAST_MATH_BEGIN _Pragma("float_control(precise, off, push)")
 #define MARIAN_FFAST_MATH_END _Pragma("float_control(pop)")
 #elif defined(__GNUC__)
-<<<<<<< HEAD
-// Also available as __attribute__((optimize("-fassociative-math"))) but done as pragmas for consistency
-=======
 // Also available as __attribute__((optimize("-ffast-math"))) but done as pragmas for consistency
->>>>>>> c41b18c1
 #define MARIAN_FFAST_MATH_BEGIN _Pragma("GCC push_options") _Pragma("GCC optimize(\"-ffast-math\")")
 #define MARIAN_FFAST_MATH_END _Pragma("GCC pop_options")
 #endif
