#include "common/config_parser.h"

#include "common/definitions.h"
#include "common/cli_helper.h"
#include "common/config_validator.h"
#include "common/file_stream.h"
#include "common/logging.h"
#include "common/utils.h"

#include <algorithm>
#include <set>
#include <stdexcept>
#include <string>

#if MKL_FOUND
#include <mkl.h>
#else
#if BLAS_FOUND
#include <cblas.h>
#endif
#endif

namespace marian {

// TODO: Move this to CLIWrapper and allow to mark options as paths in the same place they are
// defined
// clang-format off
const std::set<std::string> PATHS = {
  "model",
  "models",
  "train-sets",
  "vocabs",
  "embedding-vectors",
  "valid-sets",
  "valid-script-path",
  "valid-log",
  "valid-translation-output",
  "input",            // except: stdin
  "output",           // except: stdout
  "pretrained-model",
  "data-weighting",
  "log"
  // TODO: Handle the special value in helper functions
  //"sqlite",         // except: temporary
  // TODO: This is a vector with a path and some numbers, handle this in helper
  // functions or separate shortlist path to a separate command-line option
  //"shortlist",
};
// clang-format on

void ConfigParser::addOptionsGeneral(cli::CLIWrapper& cli) {
  int defaultWorkspace = (mode_ == cli::mode::translation) ? 512 : 2048;

  cli.switchGroup("General options");

  // clang-format off
  cli.add<std::vector<std::string>>("--config,-c",
    "Configuration file(s). If multiple, later overrides earlier");
  cli.add<size_t>("--workspace,-w",
<<<<<<< HEAD
    "Preallocate  arg  MB of work space",
    defaultWorkspace);
  cli.add_nondefault<std::string>("--log",
    "Log training process information to file given by  arg");
  cli.add<std::string>("--log-level",
    "Set verbosity level of logging: trace, debug, info, warn, err(or), critical, off",
    "info");
  cli.add_nondefault<std::string>("--log-time-zone",
    "Set time zone for the date shown on logging");
=======
      "Preallocate  arg  MB of work space",
      defaultWorkspace);
  cli.add<std::string>("--log",
     "Log training process information to file given by  arg");
  cli.add<std::string>("--log-level",
     "Set verbosity level of logging: trace, debug, info, warn, err(or), critical, off",
     "info");
  cli.add<std::string>("--log-time-zone",
     "Set time zone for the date shown on logging");
>>>>>>> 8f1ceb14
  cli.add<bool>("--quiet",
    "Suppress all logging to stderr. Logging to files still works");
  cli.add<bool>("--quiet-translation",
    "Suppress logging for translation");
  cli.add<size_t>("--seed",
    "Seed for all random number generators. 0 means initialize randomly");
  cli.add<float>("--clip-gemm",
    "If not 0 clip GEMM input values to +/- arg");
  cli.add<bool>("--interpolate-env-vars",
    "allow the use of environment variables in paths, of the form ${VAR_NAME}");
  cli.add<bool>("--relative-paths",
<<<<<<< HEAD
    "All paths are relative to the config file location");
  cli.add_nondefault<std::string>("--dump-config",
    "Dump current (modified) configuration to stdout and exit. Possible values: full, minimal")
=======
     "All paths are relative to the config file location");
  cli.add<std::string>("--dump-config",
     "Dump current (modified) configuration to stdout and exit. Possible values: full, minimal")
>>>>>>> 8f1ceb14
    ->implicit_val("full");
  // clang-format on
}

void ConfigParser::addOptionsServer(cli::CLIWrapper& cli) {
  // clang-format off
  cli.add<size_t>("--port,-p",
      "Port number for web socket server",
      8080);
  // clang-format on
}

void ConfigParser::addOptionsModel(cli::CLIWrapper& cli) {
  cli.switchGroup("Model options");

  // clang-format off
  if(mode_ == cli::mode::translation) {
    cli.add<std::vector<std::string>>("--models,-m",
      "Paths to model(s) to be loaded. Supported file extensions: .npz, .bin");
  } else {
    cli.add<std::string>("--model,-m",
      "Path prefix for model to be saved/resumed. Supported file extensions: .npz, .bin",
      "model.npz");

    if(mode_ == cli::mode::training) {
      cli.add<std::string>("--pretrained-model",
        "Path prefix for pre-trained model to initialize model weights");
    }
  }

  cli.add<bool>("--ignore-model-config",
      "Ignore the model configuration saved in npz file");
  cli.add<std::string>("--type",
      "Model type: amun, nematus, s2s, multi-s2s, transformer",
      "amun");
  cli.add<std::vector<int>>("--dim-vocabs",
      "Maximum items in vocabulary ordered by rank, 0 uses all items in the provided/created vocabulary file",
      {0, 0});
  cli.add<int>("--dim-emb",
      "Size of embedding vector",
      512);
  cli.add<int>("--dim-rnn",
      "Size of rnn hidden state", 1024);
  cli.add<std::string>("--enc-type",
      "Type of encoder RNN : bidirectional, bi-unidirectional, alternating (s2s)",
      "bidirectional");
  cli.add<std::string>("--enc-cell",
      "Type of RNN cell: gru, lstm, tanh (s2s)", "gru");
  cli.add<int>("--enc-cell-depth",
      "Number of transitional cells in encoder layers (s2s)",
      1);
  cli.add<int>("--enc-depth",
      "Number of encoder layers (s2s)",
      1);
  cli.add<std::string>("--dec-cell",
      "Type of RNN cell: gru, lstm, tanh (s2s)",
      "gru");
  cli.add<int>("--dec-cell-base-depth",
      "Number of transitional cells in first decoder layer (s2s)",
      2);
  cli.add<int>("--dec-cell-high-depth",
      "Number of transitional cells in next decoder layers (s2s)",
      1);
  cli.add<int>("--dec-depth",
      "Number of decoder layers (s2s)",
      1);
  cli.add<bool>("--skip",
      "Use skip connections (s2s)");
  cli.add<bool>("--layer-normalization",
      "Enable layer normalization");
  cli.add<bool>("--right-left",
      "Train right-to-left model");
  cli.add<std::vector<std::string>>("--input-types",
      "Provide type of input data if different than 'sequence'. "
      "Possible values: sequence, class. You need to provide one type per input.",
      {});
  cli.add<bool>("--best-deep",
      "Use Edinburgh deep RNN configuration (s2s)");
  cli.add<bool>("--tied-embeddings",
      "Tie target embeddings and output embeddings in output layer");
  cli.add<bool>("--tied-embeddings-src",
      "Tie source and target embeddings");
  cli.add<bool>("--tied-embeddings-all",
      "Tie all embedding layers and output layer");

  // Transformer options
  cli.add<int>("--transformer-heads",
      "Number of heads in multi-head attention (transformer)",
      8);
  cli.add<bool>("--transformer-no-projection",
      "Omit linear projection after multi-head attention (transformer)");
  cli.add<int>("--transformer-dim-ffn",
      "Size of position-wise feed-forward network (transformer)",
      2048);
  cli.add<int>("--transformer-ffn-depth",
      "Depth of filters (transformer)",
      2);
  cli.add<std::string>("--transformer-ffn-activation",
      "Activation between filters: swish or relu (transformer)",
      "swish");
  cli.add<int>("--transformer-dim-aan",
      "Size of position-wise feed-forward network in AAN (transformer)",
      2048);
  cli.add<int>("--transformer-aan-depth",
      "Depth of filter for AAN (transformer)",
      2);
  cli.add<std::string>("--transformer-aan-activation",
      "Activation between filters in AAN: swish or relu (transformer)",
      "swish");
  cli.add<bool>("--transformer-aan-nogate",
      "Omit gate in AAN (transformer)");
  cli.add<std::string>("--transformer-decoder-autoreg",
      "Type of autoregressive layer in transformer decoder: self-attention, average-attention (transformer)",
      "self-attention");
  cli.add<std::vector<size_t>>("--transformer-tied-layers",
      "List of tied decoder layers (transformer)");
  cli.add<std::string>("--transformer-guided-alignment-layer",
      "Last or number of layer to use for guided alignment training in transformer",
      "last");
  cli.add<std::string>("--transformer-preprocess",
      "Operation before each transformer layer: d = dropout, a = add, n = normalize");
  cli.add<std::string>("--transformer-postprocess-emb",
      "Operation after transformer embedding layer: d = dropout, a = add, n = normalize",
      "d");
  cli.add<std::string>("--transformer-postprocess",
      "Operation after each transformer layer: d = dropout, a = add, n = normalize",
      "dan");
  cli.add<bool>("--transformer-train-position-embeddings",
      "Train positional embeddings instead of using static sinusoidal embeddings");

  cli.add<std::string>("--bert-mask-symbol", "Masking symbol for BERT masked-LM training", "[MASK]");
  cli.add<std::string>("--bert-sep-symbol", "Sentence separator symbol for BERT next sentence prediction training", "[SEP]");
  cli.add<std::string>("--bert-class-symbol", "Class symbol BERT classifier training", "[CLS]");
  cli.add<float>("--bert-masking-fraction", "Fraction of masked out tokens during training", 0.15f);
  cli.add<bool>("--bert-train-type-embeddings", "Train bert type embeddings, set to false to use static sinusoidal embeddings", true);
  cli.add<int>("--bert-type-vocab-size", "Size of BERT type vocab (sentence A and B)", 2);
#ifdef CUDNN
  cli.add<int>("--char-stride",
      "Width of max-pooling layer after convolution layer in char-s2s model",
      5);
  cli.add<int>("--char-highway",
      "Number of highway network layers after max-pooling in char-s2s model",
      4);
  cli.add<std::vector<int>>("--char-conv-filters-num",
      "Numbers of convolution filters of corresponding width in char-s2s model",
      {200, 200, 250, 250, 300, 300, 300, 300});
  cli.add<std::vector<int>>("--char-conv-filters-widths",
      "Convolution window widths in char-s2s model",
      {1, 2, 3, 4, 5, 6, 7, 8});
#endif

  if(mode_ == cli::mode::training) {
    // TODO: add ->range(0,1);
    cli.add<float>("--dropout-rnn",
        "Scaling dropout along rnn layers and time (0 = no dropout)");
    cli.add<float>("--dropout-src",
        "Dropout source words (0 = no dropout)");
    cli.add<float>("--dropout-trg",
        "Dropout target words (0 = no dropout)");
    cli.add<float>("--grad-dropping-rate",
        "Gradient Dropping rate (0 = no gradient Dropping)");
    cli.add<float>("--grad-dropping-momentum",
        "Gradient Dropping momentum decay rate (0.0 to 1.0)");
    cli.add<size_t>("--grad-dropping-warmup",
        "Do not apply gradient dropping for the first arg steps",
        100);
    cli.add<float>("--transformer-dropout",
        "Dropout between transformer layers (0 = no dropout)");
    cli.add<float>("--transformer-dropout-attention",
        "Dropout for transformer attention (0 = no dropout)");
    cli.add<float>("--transformer-dropout-ffn",
        "Dropout for transformer filter (0 = no dropout)");
  }
  // clang-format on
}

void ConfigParser::addOptionsTraining(cli::CLIWrapper& cli) {
  cli.switchGroup("Training options");
  // clang-format off
  cli.add<std::string>("--cost-type", // @TODO: rename to loss-type
      "Optimization criterion: ce-mean, ce-mean-words, ce-sum, perplexity", "ce-mean");
  cli.add<std::string>("--multi-loss-type",
      "How to accumulate multi-objective losses: sum, scaled, mean", "sum");
  cli.add<bool>("--overwrite",
      "Do not create model checkpoints, only overwrite main model file with last checkpoint. "
      "Reduces disk usage");
  cli.add<bool>("--no-reload",
      "Do not load existing model specified in --model arg");
  cli.add<std::vector<std::string>>("--train-sets,-t",
      "Paths to training corpora: source target");
  cli.add<std::vector<std::string>>("--vocabs,-v",
      "Paths to vocabulary files have to correspond to --train-sets. "
      "If this parameter is not supplied we look for vocabulary files "
      "source.{yml,json} and target.{yml,json}. "
      "If these files do not exist they are created");
#ifdef USE_SENTENCEPIECE
  cli.add<std::vector<float>>("--sentencepiece-alphas",
      "Sampling factors for SentencePiece vocabulary; i-th factor corresponds to i-th vocabulary");
  cli.add<std::string>("--sentencepiece-options",
      "Pass-through command-line options to SentencePiece trainer");
  cli.add<size_t>("--sentencepiece-max-lines",
      "Maximum lines to train SentencePiece vocabulary, selected with sampling from all data. "
      "When set to 0 all lines are going to be used.",
      10000000);
#endif
  // scheduling options
  cli.add<size_t>("--after-epochs,-e",
      "Finish after this many epochs, 0 is infinity");
  cli.add<size_t>("--after-batches",
      "Finish after this many batch updates, 0 is infinity");
  cli.add<std::string/*SchedulerPeriod*/>("--disp-freq",
      "Display information every  arg  updates (append 't' for every  arg  target labels)",
      "1000u");
  cli.add<size_t>("--disp-first",
      "Display information for the first  arg  updates");
  cli.add<bool>("--disp-label-counts",
      "Display label counts when logging loss progress");
//   cli.add<int>("--disp-label-index",
//       "Display label counts based on i-th input stream (-1 is last)", -1);
  cli.add<std::string/*SchedulerPeriod*/>("--save-freq",
      "Save model file every  arg  updates (append 't' for every  arg  target labels)",
      "10000u");

  addSuboptionsInputLength(cli);

  // data management options
  cli.add<bool>("--no-shuffle",
      "Skip shuffling of training data before each epoch");
  cli.add<bool>("--no-restore-corpus",
      "Skip restoring corpus state after training is restarted");
  cli.add<std::string>("--tempdir,-T",
      "Directory for temporary (shuffled) files and database",
      "/tmp");
  cli.add<std::string>("--sqlite",
      "Use disk-based sqlite3 database for training corpus storage, default"
      " is temporary with path creates persistent storage")
    ->implicit_val("temporary");
  cli.add<bool>("--sqlite-drop",
      "Drop existing tables in sqlite3 database");

  addSuboptionsDevices(cli);
  addSuboptionsBatching(cli);

  // optimizer options
  cli.add<std::string>("--optimizer,-o",
     "Optimization algorithm: sgd, adagrad, adam",
     "adam");
  cli.add<std::vector<float>>("--optimizer-params",
     "Parameters for optimization algorithm, e.g. betas for Adam. "
     "Auto-adjusted to --mini-batch-words-ref if given");
  cli.add<float>("--optimizer-delay",
     "SGD update delay (#batches between updates). 1 = no delay. "
     "Can be fractional, e.g. 0.1 to use only 10% of each batch",
     1.f);

  cli.add<bool>("--sync-sgd",
     "Use synchronous SGD instead of asynchronous for multi-gpu training");

  // learning rate options
  cli.add<float>("--learn-rate,-l",
     "Learning rate. "
      "Auto-adjusted to --mini-batch-words-ref if given",
     0.0001f);
  cli.add<bool>("--lr-report",
     "Report learning rate for each update");

  cli.add<float>("--lr-decay",
     "Per-update decay factor for learning rate: lr <- lr * arg (0 to disable)");
  cli.add<std::string>("--lr-decay-strategy",
     "Strategy for learning rate decaying: epoch, batches, stalled, epoch+batches, epoch+stalled",
     "epoch+stalled");
  cli.add<std::vector<size_t>>("--lr-decay-start",
     "The first number of (epoch, batches, stalled) validations to start learning rate decaying (tuple)",
     {10,1});
  cli.add<size_t>("--lr-decay-freq",
     "Learning rate decaying frequency for batches, requires --lr-decay-strategy to be batches",
     50000);
  cli.add<bool>("--lr-decay-reset-optimizer",
      "Reset running statistics of optimizer whenever learning rate decays");
  cli.add<bool>("--lr-decay-repeat-warmup",
     "Repeat learning rate warmup when learning rate is decayed");
  cli.add<std::vector<std::string/*SchedulerPeriod*/>>("--lr-decay-inv-sqrt",
     "Decrease learning rate at arg / sqrt(no. batches) starting at arg  (append 't' or 'e' for sqrt(target labels or epochs)). "
     "Add second argument to define the starting point (default: same as first value)",
     {"0"});

  cli.add<std::string/*SchedulerPeriod*/>("--lr-warmup",
     "Increase learning rate linearly for  arg  first batches (append 't' for  arg  first target labels)",
      "0");
  cli.add<float>("--lr-warmup-start-rate",
     "Start value for learning rate warmup");
  cli.add<bool>("--lr-warmup-cycle",
     "Apply cyclic warmup");
  cli.add<bool>("--lr-warmup-at-reload",
     "Repeat warmup after interrupted training");

  cli.add<double>("--label-smoothing",
     "Epsilon for label smoothing (0 to disable)");
  cli.add<float>("--clip-norm",
     "Clip gradient norm to  arg  (0 to disable)",
     1.f);
  cli.add<float>("--exponential-smoothing",
     "Maintain smoothed version of parameters for validation and saving with smoothing factor. 0 to disable. "
      "Auto-adjusted to --mini-batch-words-ref if given.",
     0.f)->implicit_val("1e-4");
  cli.add<std::string>("--guided-alignment",
     "Path to a file with word alignments. Use guided alignment to guide attention or 'none'",
     "none");
  cli.add<std::string>("--guided-alignment-cost",
     "Cost type for guided alignment: ce (cross-entropy), mse (mean square error), mult (multiplication)",
     "mse");
  cli.add<double>("--guided-alignment-weight",
     "Weight for guided alignment cost",
     0.1);
  cli.add<std::string>("--data-weighting",
     "Path to a file with sentence or word weights");
  cli.add<std::string>("--data-weighting-type",
     "Processing level for data weighting: sentence, word",
     "sentence");

  // embedding options
  cli.add<std::vector<std::string>>("--embedding-vectors",
     "Paths to files with custom source and target embedding vectors");
  cli.add<bool>("--embedding-normalization",
     "Normalize values from custom embedding vectors to [-1, 1]");
  cli.add<bool>("--embedding-fix-src",
     "Fix source embeddings. Affects all encoders");
  cli.add<bool>("--embedding-fix-trg",
     "Fix target embeddings. Affects all decoders");

  cli.add<bool>("--multi-node",
     "Enable asynchronous multi-node training through MPI (and legacy sync if combined with --sync-sgd)");
  cli.add<bool>("--multi-node-overlap",
     "Overlap model computations with MPI communication",
     true);
  // add ULR settings
  addSuboptionsULR(cli);
  // clang-format on
}

void ConfigParser::addOptionsValidation(cli::CLIWrapper& cli) {
  cli.switchGroup("Validation set options");

  // clang-format off
  cli.add<std::vector<std::string>>("--valid-sets",
      "Paths to validation corpora: source target");
  cli.add<std::string/*SchedulerPeriod*/>("--valid-freq",
      "Validate model every  arg  updates (append 't' for every  arg  target labels)",
      "10000u");
  cli.add<std::vector<std::string>>("--valid-metrics",
      "Metric to use during validation: cross-entropy, ce-mean-words, perplexity, valid-script, "
      "translation, bleu, bleu-detok. Multiple metrics can be specified",
      {"cross-entropy"});
  cli.add<size_t>("--early-stopping",
     "Stop if the first validation metric does not improve for  arg  consecutive validation steps",
     10);

  // decoding options
  cli.add<size_t>("--beam-size,-b",
      "Beam size used during search with validating translator",
      12);
  cli.add<float>("--normalize,-n",
      "Divide translation score by pow(translation length, arg)",
      0)->implicit_val("1");
  cli.add<float>("--max-length-factor",
      "Maximum target length as source length times factor",
      3);
  cli.add<float>("--word-penalty",
      "Subtract (arg * translation length) from translation score ");
  cli.add<bool>("--allow-unk",
      "Allow unknown words to appear in output");
  cli.add<bool>("--n-best",
      "Generate n-best list");

  // efficiency options
  cli.add<int>("--valid-mini-batch",
      "Size of mini-batch used during validation",
      32);
  cli.add<size_t>("--valid-max-length",
      "Maximum length of a sentence in a validating sentence pair",
      1000);

  // options for validation script
  cli.add<std::string>("--valid-script-path",
     "Path to external validation script."
     " It should print a single score to stdout."
     " If the option is used with validating translation, the output"
     " translation file will be passed as a first argument");
  cli.add<std::string>("--valid-translation-output",
     "Path to store the translation");

  cli.add<bool>("--keep-best",
      "Keep best model for each validation metric");
  cli.add<std::string>("--valid-log",
     "Log validation scores to file given by  arg");
  // clang-format on
}

void ConfigParser::addOptionsTranslation(cli::CLIWrapper& cli) {
  cli.switchGroup("Translator options");

  // clang-format off
  cli.add<std::vector<std::string>>("--input,-i",
      "Paths to input file(s), stdin by default",
      {"stdin"});
  cli.add<std::string>("--output,-o",
      "Path to output file, stdout by default",
      "stdout");
  cli.add<std::vector<std::string>>("--vocabs,-v",
      "Paths to vocabulary files have to correspond to --input");
  // decoding options
  cli.add<size_t>("--beam-size,-b",
      "Beam size used during search with validating translator",
      12);
  cli.add<float>("--normalize,-n",
      "Divide translation score by pow(translation length, arg)",
      0)->implicit_val("1");
  cli.add<float>("--max-length-factor",
      "Maximum target length as source length times factor",
      3);
  cli.add<float>("--word-penalty",
      "Subtract (arg * translation length) from translation score");
  cli.add<bool>("--allow-unk",
      "Allow unknown words to appear in output");
  cli.add<bool>("--n-best",
      "Generate n-best list");
  cli.add<std::string>("--alignment",
     "Return word alignment. Possible values: 0.0-1.0, hard, soft")
    ->implicit_val("1");

  addSuboptionsDevices(cli);
  addSuboptionsInputLength(cli);
  addSuboptionsBatching(cli);

  cli.add<bool>("--optimize",
      "Optimize speed aggressively sacrificing memory or precision");
  cli.add<bool>("--skip-cost",
      "Ignore model cost during translation, not recommended for beam-size > 1");

  cli.add<std::vector<std::string>>("--shortlist",
     "Use softmax shortlist: path first best prune");
  cli.add<std::vector<float>>("--weights",
      "Scorer weights");
  cli.add<bool>("--output-sampling",
     "Noise output layer with gumbel noise",
      false);

  // add ULR settings
  addSuboptionsULR(cli);

  // clang-format on
}

void ConfigParser::addOptionsScoring(cli::CLIWrapper& cli) {
  cli.switchGroup("Scorer options");

  // clang-format off
  cli.add<bool>("--no-reload",
      "Do not load existing model specified in --model arg");
  // TODO: move options like vocabs and train-sets to a separate procedure as they are defined twice
  cli.add<std::vector<std::string>>("--train-sets,-t",
      "Paths to corpora to be scored: source target");
  cli.add<std::string>("--output,-o",
      "Path to output file, stdout by default",
      "stdout");
  cli.add<std::vector<std::string>>("--vocabs,-v",
      "Paths to vocabulary files have to correspond to --train-sets. "
      "If this parameter is not supplied we look for vocabulary files source.{yml,json} and target.{yml,json}. "
      "If these files do not exists they are created");
  cli.add<bool>("--n-best",
      "Score n-best list instead of plain text corpus");
  cli.add<std::string>("--n-best-feature",
      "Feature name to be inserted into n-best list", "Score");
  cli.add<bool>("--normalize,-n",
      "Divide translation score by translation length");
  cli.add<std::string>("--summary",
      "Only print total cost, possible values: cross-entropy (ce-mean), ce-mean-words, ce-sum, perplexity")
      ->implicit_val("cross-entropy");
  cli.add<std::string>("--alignment",
     "Return word alignments. Possible values: 0.0-1.0, hard, soft")
     ->implicit_val("1"),

  addSuboptionsInputLength(cli);
  addSuboptionsDevices(cli);
  addSuboptionsBatching(cli);

  cli.add<bool>("--optimize",
      "Optimize speed aggressively sacrificing memory or precision");
  // clang-format on
}

void ConfigParser::addSuboptionsDevices(cli::CLIWrapper& cli) {
  // clang-format off
  cli.add<std::vector<std::string>>("--devices,-d",
      "Specifies GPU ID(s) to use for training. Defaults to 0..num-devices-1",
      {"0"});
  cli.add<size_t>("--num-devices",
      "Number of GPUs to use for this process. Defaults to length(devices) or 1");
#ifdef USE_NCCL
  if(mode_ == cli::mode::training)
    cli.add<bool>("--no-nccl",
      "Disable inter-GPU communication via NCCL");
#endif
#ifdef CUDA_FOUND
  cli.add<size_t>("--cpu-threads",
      "Use CPU-based computation with this many independent threads, 0 means GPU-based computation",
      0)
    ->implicit_val("1");
#else
  cli.add<size_t>("--cpu-threads",
      "Use CPU-based computation with this many independent threads, 0 means GPU-based computation",
      1);
#endif
  // clang-format on
}

void ConfigParser::addSuboptionsBatching(cli::CLIWrapper& cli) {
  int defaultMiniBatch = (mode_ == cli::mode::translation) ? 1 : 64;
  int defaultMaxiBatch = (mode_ == cli::mode::translation) ? 1 : 100;
  std::string defaultMaxiBatchSort = (mode_ == cli::mode::translation) ? "none" : "trg";

  // clang-format off
  cli.add<int>("--mini-batch",
               // set accurate help messages for translation, scoring, or training
               (mode_ == cli::mode::translation)
                   ? "Size of mini-batch used during batched translation" :
               (mode_ == cli::mode::scoring)
                   ? "Size of mini-batch used during batched scoring"
                   : "Size of mini-batch used during update",
               defaultMiniBatch);
  cli.add<int>("--mini-batch-words",
      "Set mini-batch size based on words instead of sentences");

  if(mode_ == cli::mode::training) {
    cli.add<bool>("--mini-batch-fit",
      "Determine mini-batch size automatically based on sentence-length to fit reserved memory");
    cli.add<size_t>("--mini-batch-fit-step",
      "Step size for mini-batch-fit statistics",
      10);
  }

  cli.add<int>("--maxi-batch",
      "Number of batches to preload for length-based sorting",
      defaultMaxiBatch);
  cli.add<std::string>("--maxi-batch-sort",
      "Sorting strategy for maxi-batch: none, src, trg (not available for decoder)",
      defaultMaxiBatchSort);

  cli.add<bool>("--shuffle-in-ram",
      "Keep shuffled corpus in RAM, do not write to temp file");

  cli.add<int>("--mini-batch-words-ref",
      "If given, the following hyper parameters are adjusted as-if we had this mini-batch size: "
      "--learn-rate, --optimizer-params, --exponential-smoothing, --mini-batch-warmup");
  cli.add<std::string/*SchedulerPeriod*/>("--mini-batch-warmup",
      "Linear ramp-up of MB size, up to this #updates (append 't' for up to this #target labels). "
      "Auto-adjusted to --mini-batch-words-ref if given",
      {"0"});
  cli.add<bool>("--mini-batch-track-lr",
      "Dynamically track mini-batch size inverse to actual learning rate (not considering lr-warmup)");
  cli.add<size_t>("--mini-batch-overstuff",
      "[experimental] Stuff this much more data into a minibatch, but scale down the LR and progress counter",
      1);
  cli.add<size_t>("--mini-batch-understuff",
      "[experimental] Break each batch into this many updates",
      1);
  // clang-format on
}

void ConfigParser::addSuboptionsInputLength(cli::CLIWrapper& cli) {
  size_t defaultMaxLength = (mode_ == cli::mode::training) ? 50 : 1000;
  // clang-format off
  cli.add<size_t>("--max-length",
      "Maximum length of a sentence in a training sentence pair",
      defaultMaxLength);
  cli.add<bool>("--max-length-crop",
      "Crop a sentence to max-length instead of ommitting it if longer than max-length");
  // clang-format on
}

void ConfigParser::addSuboptionsULR(cli::CLIWrapper& cli) {
  // clang-format off
  // support for universal encoder ULR https://arxiv.org/pdf/1802.05368.pdf
  cli.add<bool>("--ulr",
      "Enable ULR (Universal Language Representation)");
  // reading pre-trained universal embeddings for multi-sources.
  // Note that source and target here is relative to ULR not the translation langs
  // queries: EQ in Fig2 : is the unified embeddings projected to one space.
  cli.add<std::string>("--ulr-query-vectors",
      "Path to file with universal sources embeddings from projection into universal space",
      "");
  // keys: EK in Fig2 : is the keys of the target embbedings projected to unified space (i.e. ENU in
  // multi-lingual case)
  cli.add<std::string>("--ulr-keys-vectors",
      "Path to file with universal sources embeddings of traget keys from projection into universal space",
      "");
  cli.add<bool>("--ulr-trainable-transformation",
      "Make Query Transformation Matrix A trainable");
  cli.add<int>("--ulr-dim-emb",
      "ULR monolingual embeddings dimension");
  cli.add<float>("--ulr-dropout",
      "ULR dropout on embeddings attentions. Default is no dropout",
      0.0f);
  cli.add<float>("--ulr-softmax-temperature",
      "ULR softmax temperature to control randomness of predictions. Deafult is 1.0: no temperature",
      1.0f);
  // clang-format on
}

void ConfigParser::expandAliases(cli::CLIWrapper& cli) {
  YAML::Node config;
  // The order of aliases does matter as later options overwrite earlier

  if(config_["best-deep"].as<bool>()) {
    config["layer-normalization"] = true;
    config["tied-embeddings"] = true;
    config["enc-type"] = "alternating";
    config["enc-cell-depth"] = 2;
    config["enc-depth"] = 4;
    config["dec-cell-base-depth"] = 4;
    config["dec-cell-high-depth"] = 2;
    config["dec-depth"] = 4;
    config["skip"] = true;
  }

  if(config) {
    cli.updateConfig(config, "Unknown option(s) in aliases");
  }
}

void ConfigParser::parseOptions(int argc, char** argv, bool doValidate) {
  cli::CLIWrapper cli(config_,
                      "Marian: Fast Neural Machine Translation in C++",
                      "General options",
                      "",
                      40);

  addOptionsGeneral(cli);
  if(modeServer_)
    addOptionsServer(cli);
  addOptionsModel(cli);

  // clang-format off
  switch(mode_) {
    case cli::mode::training:
      addOptionsTraining(cli);
      addOptionsValidation(cli);
      break;
    case cli::mode::translation:
      addOptionsTranslation(cli);
      break;
    case cli::mode::scoring:
      addOptionsScoring(cli);
      break;
    default:
      ABORT("wrong CLI mode");
      break;
  }
  // clang-format on

  // parse command-line options and fill wrapped YAML config
  cli.parse(argc, argv);

  // get paths to extra config files
  auto configPaths = findConfigPaths();
  if(!configPaths.empty()) {
    auto config = loadConfigFiles(configPaths);
    cli.updateConfig(config, "There are option(s) in a config file that are not expected");
  }

  if(get<bool>("interpolate-env-vars")) {
    cli::processPaths(config_, cli::InterpolateEnvVars, PATHS);
  }

  if(doValidate) {
    // this aborts the program on first validation error
    ConfigValidator(config_).validateOptions(mode_);
  }

  // remove extra config files from the config to avoid redundancy
  config_.remove("config");

  if(!get<std::string>("dump-config").empty() && get<std::string>("dump-config") != "false") {
    bool skipDefault = get<std::string>("dump-config") == "minimal";
    config_.remove("dump-config");
    std::cout << cli.dumpConfig(skipDefault) << std::endl;
    exit(0);
  }

  expandAliases(cli);
}

std::vector<std::string> ConfigParser::findConfigPaths() {
  std::vector<std::string> paths;

  bool interpolateEnvVars = get<bool>("interpolate-env-vars");
  bool loadConfig = !config_["config"].as<std::vector<std::string>>().empty();

  if(loadConfig) {
    paths = config_["config"].as<std::vector<std::string>>();
    for(auto& path : paths) {
      // (note: this updates the paths array)
      if(interpolateEnvVars)
        path = cli::InterpolateEnvVars(path);
    }
  } else if(mode_ == cli::mode::training) {
    auto path = config_["model"].as<std::string>() + ".yml";
    if(interpolateEnvVars)
      path = cli::InterpolateEnvVars(path);

    bool reloadConfig = filesystem::exists(path) && !get<bool>("no-reload");
    if(reloadConfig)
      paths = {path};
  }

  return paths;
}

YAML::Node ConfigParser::loadConfigFiles(const std::vector<std::string>& paths) {
  YAML::Node configAll;

  for(auto& path : paths) {
    // load single config file
    YAML::Node config = YAML::Load(io::InputFileStream(path));

    // expand relative paths if requested
    if(config["relative-paths"] && config["relative-paths"].as<bool>()) {
      // interpolate environment variables if requested in this config file or
      // via command-line options
      bool interpolateEnvVars = (config["interpolate-env-vars"]
                                 && config["interpolate-env-vars"].as<bool>())
                                || get<bool>("interpolate-env-vars");
      if(interpolateEnvVars)
        cli::processPaths(config, cli::InterpolateEnvVars, PATHS);

      // replace relative path w.r.t. the config file
      cli::makeAbsolutePaths(config, path, PATHS);
      // remove 'relative-paths' and do not spread it into other config files
      config.remove("relative-paths");
    }

    // merge with previous config files, later file overrides earlier
    for(const auto& it : config) {
      configAll[it.first.as<std::string>()] = YAML::Clone(it.second);
    }
  }

  return configAll;
}

YAML::Node ConfigParser::getConfig() const {
  return config_;
}
}  // namespace marian<|MERGE_RESOLUTION|>--- conflicted
+++ resolved
@@ -57,7 +57,6 @@
   cli.add<std::vector<std::string>>("--config,-c",
     "Configuration file(s). If multiple, later overrides earlier");
   cli.add<size_t>("--workspace,-w",
-<<<<<<< HEAD
     "Preallocate  arg  MB of work space",
     defaultWorkspace);
   cli.add_nondefault<std::string>("--log",
@@ -67,17 +66,6 @@
     "info");
   cli.add_nondefault<std::string>("--log-time-zone",
     "Set time zone for the date shown on logging");
-=======
-      "Preallocate  arg  MB of work space",
-      defaultWorkspace);
-  cli.add<std::string>("--log",
-     "Log training process information to file given by  arg");
-  cli.add<std::string>("--log-level",
-     "Set verbosity level of logging: trace, debug, info, warn, err(or), critical, off",
-     "info");
-  cli.add<std::string>("--log-time-zone",
-     "Set time zone for the date shown on logging");
->>>>>>> 8f1ceb14
   cli.add<bool>("--quiet",
     "Suppress all logging to stderr. Logging to files still works");
   cli.add<bool>("--quiet-translation",
@@ -89,15 +77,9 @@
   cli.add<bool>("--interpolate-env-vars",
     "allow the use of environment variables in paths, of the form ${VAR_NAME}");
   cli.add<bool>("--relative-paths",
-<<<<<<< HEAD
     "All paths are relative to the config file location");
   cli.add_nondefault<std::string>("--dump-config",
     "Dump current (modified) configuration to stdout and exit. Possible values: full, minimal")
-=======
-     "All paths are relative to the config file location");
-  cli.add<std::string>("--dump-config",
-     "Dump current (modified) configuration to stdout and exit. Possible values: full, minimal")
->>>>>>> 8f1ceb14
     ->implicit_val("full");
   // clang-format on
 }
