--- conflicted
+++ resolved
@@ -1,13 +1,13 @@
+#include "common/config_parser.h"
+
 #include "common/definitions.h"
-
 #include "common/cli_helper.h"
-#include "common/config_parser.h"
 #include "common/config_validator.h"
 #include "common/file_stream.h"
 #include "common/logging.h"
 #include "common/utils.h"
+#include "common/version.h"
 #include "3rd_party/exception.h"
-#include "common/filesystem.h"
 
 #include <algorithm>
 #include <set>
@@ -23,19 +23,6 @@
 #endif
 #endif
 
-<<<<<<< HEAD
-=======
-#include "common/definitions.h"
-
-#include "common/cli_helper.h"
-#include "common/config_parser.h"
-#include "common/config_validator.h"
-#include "common/file_stream.h"
-#include "common/logging.h"
-#include "common/utils.h"
-#include "common/version.h"
-
->>>>>>> 4834c3f9
 namespace marian {
 
 // TODO: move to CLIWrapper and update
@@ -749,13 +736,7 @@
     if(interpolateEnvVars)
       path = cli::InterpolateEnvVars(path);
 
-<<<<<<< HEAD
-    bool reloadConfig = filesystem::exists(path) && !has("no-reload");
-=======
-    bool reloadConfig
-        = boost::filesystem::exists(path) && !get<bool>("no-reload");
->>>>>>> 4834c3f9
-
+    bool reloadConfig = filesystem::exists(path) && !get<bool>("no-reload");
     if(reloadConfig)
       paths = {path};
   }
