#pragma once

#include "3rd_party/yaml-cpp/yaml.h"
#include "common/cli_helper.h"
#include "common/config_parser.h"
#include "common/io.h"

// TODO: why are these needed by a config parser? Can they be removed for Linux
// as well?
#ifndef _WIN32
#include <sys/ioctl.h>
#include <unistd.h>
#endif

namespace marian {

class Config {
public:
  static size_t seed;

  typedef YAML::Node YamlNode;

  Config(const std::string options,
<<<<<<< HEAD
         cli::mode mode = cli::mode::training,
         bool validate = false);
=======
         ConfigMode mode = ConfigMode::training,
         bool validate = false) {
    std::vector<std::string> sargv;
    utils::Split(options, sargv, " ");
    int argc = (int)sargv.size();

    std::vector<char*> argv(argc);
    for(int i = 0; i < argc; ++i)
      argv[i] = const_cast<char*>(sargv[i].c_str());

    initialize(argc, &argv[0], mode, validate);
  }
>>>>>>> 38722782

  Config(int argc,
         char** argv,
         cli::mode mode = cli::mode::training,
         bool validate = true);

<<<<<<< HEAD
  Config(const Config& other);
=======
    createLoggers(this);

    if(get<size_t>("seed") == 0)
      seed = (size_t)time(0);
    else
      seed = get<size_t>("seed");

    if(mode != ConfigMode::translating) {
      if(boost::filesystem::exists(get<std::string>("model"))
         && !get<bool>("no-reload")) {
        try {
          if(!get<bool>("ignore-model-config"))
            loadModelParameters(get<std::string>("model"));
        } catch(std::runtime_error&) {
          LOG(info, "[config] No model configuration found in model file");
        }
      }
    } else {
      auto model = get<std::vector<std::string>>("models")[0];
      try {
        if(!get<bool>("ignore-model-config"))
          loadModelParameters(model);
      } catch(std::runtime_error&) {
        LOG(info, "[config] No model configuration found in model file");
      }
    }
    log();

    if(has("version"))
      LOG(info,
          "[config] Model created with Marian {}",
          get("version").as<std::string>());
  }
>>>>>>> 38722782

  void initialize(int argc, char** argv, cli::mode mode, bool validate);

  bool has(const std::string& key) const;

  YAML::Node operator[](const std::string& key) const;
  YAML::Node get(const std::string& key) const;

  template <typename T>
  T get(const std::string& key) const {
    return config_[key].as<T>();
  }

  template <typename T>
  T get(const std::string& key, const T& dflt) const {
    if(has(key))
      return config_[key].as<T>();
    else
      return dflt;
  }

  const YAML::Node& get() const;
  YAML::Node& get();

  template <typename T>
  void set(const std::string& key, const T& value) {
    config_[key] = value;
  }

  YAML::Node getModelParameters();
  void loadModelParameters(const std::string& name);
  void loadModelParameters(const void* ptr);

  const std::vector<DeviceId>& getDevices();

  void save(const std::string& name);

  friend std::ostream& operator<<(std::ostream& out, const Config& config) {
    YAML::Emitter outYaml;
    cli::OutputYaml(config.get(), outYaml);
    out << outYaml.c_str();
    return out;
  }

private:
  YAML::Node config_;
  std::vector<DeviceId> devices_;

  void override(const YAML::Node& params);

  void log();
};
}  // namespace marian<|MERGE_RESOLUTION|>--- conflicted
+++ resolved
@@ -21,66 +21,15 @@
   typedef YAML::Node YamlNode;
 
   Config(const std::string options,
-<<<<<<< HEAD
          cli::mode mode = cli::mode::training,
          bool validate = false);
-=======
-         ConfigMode mode = ConfigMode::training,
-         bool validate = false) {
-    std::vector<std::string> sargv;
-    utils::Split(options, sargv, " ");
-    int argc = (int)sargv.size();
-
-    std::vector<char*> argv(argc);
-    for(int i = 0; i < argc; ++i)
-      argv[i] = const_cast<char*>(sargv[i].c_str());
-
-    initialize(argc, &argv[0], mode, validate);
-  }
->>>>>>> 38722782
 
   Config(int argc,
          char** argv,
          cli::mode mode = cli::mode::training,
          bool validate = true);
 
-<<<<<<< HEAD
   Config(const Config& other);
-=======
-    createLoggers(this);
-
-    if(get<size_t>("seed") == 0)
-      seed = (size_t)time(0);
-    else
-      seed = get<size_t>("seed");
-
-    if(mode != ConfigMode::translating) {
-      if(boost::filesystem::exists(get<std::string>("model"))
-         && !get<bool>("no-reload")) {
-        try {
-          if(!get<bool>("ignore-model-config"))
-            loadModelParameters(get<std::string>("model"));
-        } catch(std::runtime_error&) {
-          LOG(info, "[config] No model configuration found in model file");
-        }
-      }
-    } else {
-      auto model = get<std::vector<std::string>>("models")[0];
-      try {
-        if(!get<bool>("ignore-model-config"))
-          loadModelParameters(model);
-      } catch(std::runtime_error&) {
-        LOG(info, "[config] No model configuration found in model file");
-      }
-    }
-    log();
-
-    if(has("version"))
-      LOG(info,
-          "[config] Model created with Marian {}",
-          get("version").as<std::string>());
-  }
->>>>>>> 38722782
 
   void initialize(int argc, char** argv, cli::mode mode, bool validate);
 
