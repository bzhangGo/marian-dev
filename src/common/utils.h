#pragma once

#include <string>
#include <vector>

namespace marian {
namespace utils {

void trim(std::string& s);
void trimLeft(std::string& s);
void trimRight(std::string& s);

void split(const std::string& line,
           std::vector<std::string>& pieces,
           const std::string del = " ",
           bool keepEmpty = false);

std::vector<std::string> split(const std::string& line,
                               const std::string del = " ",
                               bool keepEmpty = false);

void splitAny(const std::string& line,
              std::vector<std::string>& pieces,
              const std::string del = " ",
              bool keepEmpty = false);

std::vector<std::string> splitAny(const std::string& line,
                                  const std::string del = " ",
                                  bool keepEmpty = false);

std::string join(const std::vector<std::string>& words,
                 const std::string& del = " ",
                 bool reverse = false);

std::string exec(const std::string& cmd);
<<<<<<< HEAD

// wrapper around std::getline() that handles Windows input files with extra CR
// chars at the line end
template <class CharT, class Traits, class Allocator>
std::basic_istream<CharT, Traits>& getline(
    std::basic_istream<CharT, Traits>& in,
    std::basic_string<CharT, Traits, Allocator>& line) {
  std::getline(in, line);
  // strip terminal CR if present
  if(in && !line.empty() && line.back() == in.widen('\r'))
    line.pop_back();
  return in;
}

// wrapper around std::getline() that handles Windows input files with extra CR
// chars at the line end
template <class CharT, class Traits, class Allocator>
std::basic_istream<CharT, Traits>& getline(
    std::basic_istream<CharT, Traits>& in,
    std::basic_string<CharT, Traits, Allocator>& line,
    CharT delim) {
  std::getline(in, line, delim);
  // strip terminal CR if present
  if(in && !line.empty() && line.back() == in.widen('\r'))
    line.pop_back();
  return in;
}
=======
>>>>>>> f19e270d

}  // namespace utils
}  // namespace marian<|MERGE_RESOLUTION|>--- conflicted
+++ resolved
@@ -33,36 +33,6 @@
                  bool reverse = false);
 
 std::string exec(const std::string& cmd);
-<<<<<<< HEAD
-
-// wrapper around std::getline() that handles Windows input files with extra CR
-// chars at the line end
-template <class CharT, class Traits, class Allocator>
-std::basic_istream<CharT, Traits>& getline(
-    std::basic_istream<CharT, Traits>& in,
-    std::basic_string<CharT, Traits, Allocator>& line) {
-  std::getline(in, line);
-  // strip terminal CR if present
-  if(in && !line.empty() && line.back() == in.widen('\r'))
-    line.pop_back();
-  return in;
-}
-
-// wrapper around std::getline() that handles Windows input files with extra CR
-// chars at the line end
-template <class CharT, class Traits, class Allocator>
-std::basic_istream<CharT, Traits>& getline(
-    std::basic_istream<CharT, Traits>& in,
-    std::basic_string<CharT, Traits, Allocator>& line,
-    CharT delim) {
-  std::getline(in, line, delim);
-  // strip terminal CR if present
-  if(in && !line.empty() && line.back() == in.widen('\r'))
-    line.pop_back();
-  return in;
-}
-=======
->>>>>>> f19e270d
 
 }  // namespace utils
 }  // namespace marian