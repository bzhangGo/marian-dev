--- conflicted
+++ resolved
@@ -6,7 +6,6 @@
 
 #include "tensors/cpu/expression_graph_packable.h"
 #include "onnx/expression_graph_onnx_exporter.h"
-
 
 int main(int argc, char** argv) {
   using namespace marian;
@@ -62,25 +61,11 @@
   marian::io::getYamlFromModel(config, "special:model.yml", modelFrom);
   configStr << config;
 
-<<<<<<< HEAD
-  auto graph = New<ExpressionGraphPackable>();
-  graph->compressWemb = !options->get<bool>("float-Wemb"); //The variable is reversed because, sue me
-  graph->setDevice(CPU0);
-  if (saveGemmType != Type::intgemm16)
-    graph->getBackend()->setInt16(false);
-  if (saveGemmType != Type::intgemm8)
-    graph->getBackend()->setInt8(false);
-
-  auto load = [&](Ptr<ExpressionGraph> graph) {
-    graph->setDevice(CPU0);
-    graph->getBackend()->setInt16(false);
-=======
   auto load = [&](Ptr<ExpressionGraphPackable> graph) {
     graph->setDevice(CPU0);
     graph->getBackend()->setInt8(false);  // Since win run graph->forward() we need to make sure it does not get converted to an intgemm format during it.
     graph->getBackend()->setInt16(false); // We manually do the compression later.
     graph->compressWemb = !options->get<bool>("float-Wemb"); //The variable is reversed because, sue me
->>>>>>> 5534a044
 
     graph->load(modelFrom);
     graph->forward();  // run the initializers
