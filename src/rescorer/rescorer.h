--- conflicted
+++ resolved
@@ -29,13 +29,8 @@
     builder_->load(graph, modelFile);
   }
 
-<<<<<<< HEAD
-  Expr build(Ptr<ExpressionGraph> graph, Ptr<data::CorpusBatch> batch) {
-    return builder_->build(graph, batch).getLogits();
-=======
   Ptr<RationalLoss> build(Ptr<ExpressionGraph> graph, Ptr<data::CorpusBatch> batch) {
-    return builder_->build(graph, batch);
->>>>>>> c6404422
+    return builder_->build(graph, batch).getRationalLoss();
   }
 
   data::SoftAlignment getAlignment() {
