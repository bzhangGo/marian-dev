# Changelog

All notable changes to this project will be documented in this file.

The format is based on [Keep a Changelog](http://keepachangelog.com/en/1.0.0/)
and this project adheres to [Semantic Versioning](http://semver.org/spec/v2.0.0.html).


## [Unreleased]

### Added
- Add --transformer-postprocess-top option to enable correctly normalized prenorm behavior
- Add --task transformer-base-prenorm and --task transformer-big-prenorm
- Turing and Ampere GPU optimisation support, if the CUDA version supports it.
- Printing word-level scores in marian-scorer
- Optimize LayerNormalization on CPU by 6x through vectorization (ffast-math) and fixing performance regression introduced with strides in 77a420
- Decoding multi-source models in marian-server with --tsv
- GitHub workflows on Ubuntu, Windows, and MacOS
- LSH indexing to replace short list
- ONNX support for transformer models
- Add topk operator like PyTorch's topk
- Use *cblas_sgemm_batch* instead of a for loop of *cblas_sgemm* on CPU as the batched_gemm implementation
- Supporting relative paths in shortlist and sqlite options
- Training and scoring from STDIN
- Support for reading from TSV files from STDIN and other sources during training
  and translation with options --tsv and --tsv-fields n.
- Shortlist is now always multiple-of-eight.
- Changed the `--optimize` switch to `--int16` and replaced the computational backend to intgemm.
- Added `--gemmm-precision` which specifies the numerical precision used for the GEMM computations. Valid values `float32` (default) `int16`, `int8` and `int8shift`. Also added aliases for the latter three. All integer based GEMM use intgemm as a computational backend.
- Added intgemm 8/16bit integer binary architecture agnostic format.
- Internal optional parameter in n-best list generation that skips empty hypotheses.

### Fixed
<<<<<<< HEAD
- Fast implementation of Select for most cases on CPU
=======
- Print "server is listening on port" message after it is accepting connections
>>>>>>> a5463ed1
- Fix compilation without BLAS installed
- Providing a single value to vector-like options using the equals sign, e.g. --models=model.npz
- Fix quiet-translation in marian-server
- CMake-based compilation on Windows
- Fix minor issues with compilation on MacOS
- Fix warnings in Windows MSVC builds using CMake
- Fix building server with Boost 1.72
- Make mini-batch scaling depend on mini-batch-words and not on mini-batch-words-ref
- In concatenation make sure that we do not multiply 0 with nan (which results in nan)
- Change Approx.epsilon(0.01) to Approx.margin(0.001) in unit tests. Tolerance is now
  absolute and not relative. We assumed incorrectly that epsilon is absolute tolerance.
- Fixed bug in finding .git/logs/HEAD when Marian is a submodule in another project.
- Properly record cmake variables in the cmake build directory instead of the source tree.
- Added default "none" for option shuffle in BatchGenerator, so that it works in executables where shuffle is not an option.
- Added a few missing header files in shortlist.h and beam_search.h.
- Improved handling for receiving SIGTERM during training. By default, SIGTERM triggers 'save (now) and exit'. Prior to this fix, batch pre-fetching did not check for this sigal, potentially delaying exit considerably. It now pays attention to that. Also, the default behaviour of save-and-exit can now be disabled on the command line with --sigterm exit-immediately.

### Changed
- Move Simple-WebSocket-Server to submodule
- Python scripts start with #!/usr/bin/env python3 instead of python
- Changed compile flags -Ofast to -O3 and remove --ffinite-math
- Moved old graph groups to depracated folder
- Make cublas and cusparse handle inits lazy to save memory when unused

## [1.9.0] - 2020-03-10

### Added
- An option to print cached variables from CMake
- Add support for compiling on Mac (and clang)
- An option for resetting stalled validation metrics
- Add CMAKE options to disable compilation for specific GPU SM types
- An option to print word-level translation scores
- An option to turn off automatic detokenization from SentencePiece
- Separate quantization types for 8-bit FBGEMM for AVX2 and AVX512
- Sequence-level unliklihood training
- Allow file name templated valid-translation-output files
- Support for lexical shortlists in marian-server
- Support for 8-bit matrix multiplication with FBGEMM
- CMakeLists.txt now looks for SSE 4.2
- Purging of finished hypotheses during beam-search. A lot faster for large batches.
- Faster option look-up, up to 20-30% faster translation
- Added --cite and --authors flag
- Added optional support for ccache
- Switch to change abort to exception, only to be used in library mode
- Support for 16-bit packed models with FBGEMM
- Multiple separated parameter types in ExpressionGraph, currently inference-only
- Safe handling of sigterm signal
- Automatic vectorization of elementwise operations on CPU for tensors dims that
  are divisible by 4 (AVX) and 8 (AVX2)
- Replacing std::shared_ptr<T> with custom IntrusivePtr<T> for small objects like
  Tensors, Hypotheses and Expressions.
- Fp16 inference working for translation
- Gradient-checkpointing

### Fixed
- Replace value for INVALID_PATH_SCORE with std::numer_limits<float>::lowest()
  to avoid overflow with long sequences
- Break up potential circular references for GraphGroup*
- Fix empty source batch entries with batch purging
- Clear RNN chache in transformer model, add correct hash functions to nodes
- Gather-operation for all index sizes
- Fix word weighting with max length cropping
- Fixed compilation on CPUs without support for AVX
- FastOpt now reads "n" and "y" values as strings, not as boolean values
- Fixed multiple reduction kernels on GPU
- Fixed guided-alignment training with cross-entropy
- Replace IntrusivePtr with std::uniq_ptr in FastOpt, fixes random segfaults
  due to thread-non-safty of reference counting.
- Make sure that items are 256-byte aligned during saving
- Make explicit matmul functions respect setting of cublasMathMode
- Fix memory mapping for mixed paramter models
- Removed naked pointer and potential memory-leak from file_stream.{cpp,h}
- Compilation for GCC >= 7 due to exception thrown in destructor
- Sort parameters by lexicographical order during allocation to ensure consistent
  memory-layout during allocation, loading, saving.
- Output empty line when input is empty line. Previous behavior might result in
  hallucinated outputs.
- Compilation with CUDA 10.1

### Changed
- Combine two for-loops in nth_element.cpp on CPU
- Revert LayerNorm eps to old position, i.e. sigma' = sqrt(sigma^2 + eps)
- Downgrade NCCL to 2.3.7 as 2.4.2 is buggy (hangs with larger models)
- Return error signal on SIGTERM
- Dropped support for CUDA 8.0, CUDA 9.0 is now minimal requirement
- Removed autotuner for now, will be switched back on later
- Boost depdendency is now optional and only required for marian_server
- Dropped support for g++-4.9
- Simplified file stream and temporary file handling
- Unified node intializers, same function API.
- Remove overstuff/understuff code

## [1.8.0] - 2019-09-04

### Added
- Alias options and new --task option
- Automatic detection of CPU intrisics when building with -arch=native
- First version of BERT-training and BERT-classifier, currently not compatible with TF models
- New reduction operators
- Use Cmake's ExternalProject to build NCCL and potentially other external libs
- Code for Factored Vocabulary, currently not usable yet without outside tools

### Fixed
- Issue with relative paths in automatically generated decoder config files
- Bug with overlapping CXX flags and building spm_train executable
- Compilation with gcc 8
- Overwriting and unsetting vector options
- Windows build with recent changes
- Bug with read-ahead buffer
- Handling of "dump-config: false" in YAML config
- Errors due to warnings
- Issue concerning failed saving with single GPU training and --sync-sgd option.
- NaN problem when training with Tensor Cores on Volta GPUs
- Fix pipe-handling
- Fix compilation with GCC 9.1
- Fix CMake build types

### Changed
- Error message when using left-to-right and right-to-left models together in ensembles
- Regression tests included as a submodule
- Update NCCL to 2.4.2
- Add zlib source to Marian's source tree, builds now as object lib
- -DUSE_STATIC_LIBS=on now also looks for static versions of CUDA libraries
- Include NCCL build from github.com/marian-nmt/nccl and compile within source tree
- Set nearly all warnings as errors for Marian's own targets. Disable warnings for 3rd party
- Refactored beam search

## [1.7.0] - 2018-11-27

### Added
- Word alignment generation in scorer
- Attention output generation in decoder and scorer with `--alignment soft`
- Support for SentencePiece vocabularies and run-time segmentation/desegmentation
- Support for SentencePiece vocabulary training during model training
- Group training files by filename when creating vocabularies for joint vocabularies
- Updated examples
- Synchronous multi-node training (early version)

### Fixed
- Delayed output in line-by-line translation

### Changed
- Generated word alignments include alignments for target EOS tokens
- Boost::program_options has been replaced by another CLI library
- Replace boost::file_system with Pathie
- Expansion of unambiguous command-line arguments is no longer supported

## [1.6.0] - 2018-08-08

### Added
- Faster training (20-30%) by optimizing gradient popagation of biases
- Returning Moses-style hard alignments during decoding single models,
  ensembles and n-best lists
- Hard alignment extraction strategy taking source words that have the
  attention value greater than the threshold
- Refactored sync sgd for easier communication and integration with NCCL
- Smaller memory-overhead for sync-sgd
- NCCL integration (version 2.2.13)
- New binary format for saving/load of models, can be used with _*.bin_
  extension (can be memory mapped)
- Memory-mapping of graphs for inferece with `ExpressionGraph::mmap(const void*
  ptr)` function. (assumes _*.bin_ model is mapped or in buffer)
- Added SRU (--dec-cell sru) and ReLU (--dec-cell relu) cells to inventory of
  RNN cells
- RNN auto-regression layers in transformer (`--transformer-decoder-autreg
  rnn`), work with gru, lstm, tanh, relu, sru cells
- Recurrently stacked layers in transformer (`--transformer-tied-layers 1 1 1 2
  2 2` means 6 layers with 1-3 and 4-6 tied parameters, two groups of
  parameters)
- Seamless training continuation with exponential smoothing

### Fixed
- A couple of bugs in "selection" (transpose, shift, cols, rows) operators
  during back-prob for a very specific case: one of the operators is the first
  operator after a branch, in that case gradient propgation might be
  interrupted. This did not affect any of the existing models as such a case
  was not present, but might have caused future models to not train properly
- Bug in mini-batch-fit, tied embeddings would result in identical embeddings
  in fake source and target batch. Caused under-estimation of memory usage and
  re-allocation

## [1.5.0] - 2018-06-17

### Added
- Average Attention Networks for Transformer model
- 16-bit matrix multiplication on CPU
- Memoization for constant nodes for decoding
- Autotuning for decoding

### Fixed
- GPU decoding optimizations, about 2x faster decoding of transformer models
- Multi-node MPI-based training on GPUs

## [1.4.0] - 2018-03-13

### Added
- Data weighting with `--data-weighting` at sentence or word level
- Persistent SQLite3 corpus storage with `--sqlite file.db`
- Experimental multi-node asynchronous training
- Restoring optimizer and training parameters such as learning rate, validation
  results, etc.
- Experimental multi-CPU training/translation/scoring with `--cpu-threads=N`
- Restoring corpus iteration after training is restarted
- N-best-list scoring in marian-scorer

### Fixed
- Deterministic data shuffling with specific seed for SQLite3 corpus storage
- Mini-batch fitting with binary search for faster fitting
- Better batch packing due to sorting


## [1.3.1] - 2018-02-04

### Fixed
- Missing final validation when done with training
- Differing summaries for marian-scorer when used with multiple GPUs

## [1.3.0] - 2018-01-24

### Added
- SQLite3 based corpus storage for on-disk shuffling etc. with `--sqlite`
- Asynchronous maxi-batch preloading
- Using transpose in SGEMM to tie embeddings in output layer

## [1.2.1] - 2018-01-19

### Fixed
- Use valid-mini-batch size during validation with "translation" instead of
  mini-batch
- Normalize gradients with multi-gpu synchronous SGD
- Fix divergence between saved models and validated models in asynchronous SGD

## [1.2.0] - 2018-01-13

### Added
- Option `--pretrained-model` to be used for network weights initialization
  with a pretrained model
- Version number saved in the model file
- CMake option `-DCOMPILE_SERVER=ON`
- Right-to-left training, scoring, decoding with `--right-left`

### Fixed
- Fixed marian-server compilation with Boost 1.66
- Fixed compilation on g++-4.8.4
- Fixed compilation without marian-server if openssl is not available

## [1.1.3] - 2017-12-06

### Added
- Added back gradient-dropping

### Fixed
- Fixed parameters initialization for `--tied-embeddings` during translation

## [1.1.2] - 2017-12-05

### Fixed
- Fixed ensembling with language model and batched decoding
- Fixed attention reduction kernel with large matrices (added missing
  `syncthreads()`), which should fix stability with large batches and beam-size
  during batched decoding

## [1.1.1] - 2017-11-30

### Added
- Option `--max-length-crop` to be used together with `--max-length N` to crop
  sentences to length N rather than omitting them.
- Experimental model with convolution over input characters

### Fixed
- Fixed a number of bugs for vocabulary and directory handling

## [1.1.0] - 2017-11-21

### Added
- Batched translation for all model types, significant translation speed-up
- Batched translation during validation with translation
- `--maxi-batch-sort` option for `marian-decoder`
- Support for CUBLAS_TENSOR_OP_MATH mode for cublas in cuda 9.0
- The "marian-vocab" tool to create vocabularies

## [1.0.0] - 2017-11-13

### Added
- Multi-gpu validation, scorer and in-training translation
- summary-mode for scorer
- New "transformer" model based on [Attention is all you
  need](https://arxiv.org/abs/1706.03762)
- Options specific for the transformer model
- Linear learning rate warmup with and without initial value
- Cyclic learning rate warmup
- More options for learning rate decay, including: optimizer history reset,
  repeated warmup
- Continuous inverted square root decay of learning (`--lr-decay-inv-sqrt`)
  rate based on number of updates
- Exposed optimizer parameters (e.g. momentum etc. for Adam)
- Version of deep RNN-based models compatible with Nematus (`--type nematus`)
- Synchronous SGD training for multi-gpu (enable with `--sync-sgd`)
- Dynamic construction of complex models with different encoders and decoders,
  currently only available through the C++ API
- Option `--quiet` to suppress output to stderr
- Option to choose different variants of optimization criterion: mean
  cross-entropy, perplexity, cross-entropy sum
- In-process translation for validation, uses the same memory as training
- Label Smoothing
- CHANGELOG.md
- CONTRIBUTING.md
- Swish activation function default for Transformer
  (https://arxiv.org/pdf/1710.05941.pdf)

### Changed
- Changed shape organization to follow numpy.
- Changed option `--moving-average` to `--exponential-smoothing` and inverted
  formula to `s_t = (1 - \alpha) * s_{t-1} + \alpha * x_t`, `\alpha` is now
  `1-e4` by default
- Got rid of thrust for compile-time mathematical expressions
- Changed boolean option `--normalize` to `--normalize [arg=1] (=0)`. New
  behaviour is backwards-compatible and can also be specified as
  `--normalize=0.6`
- Renamed "s2s" binary to "marian-decoder"
- Renamed "rescorer" binary to "marian-scorer"
- Renamed "server" binary to "marian-server"
- Renamed option name `--dynamic-batching` to `--mini-batch-fit`
- Unified cross-entropy-based validation, supports now perplexity and other CE
- Changed `--normalize (bool)` to `--normalize (float)arg`, allow to change
  length normalization weight as `score / pow(length, arg)`

### Removed
- Temporarily removed gradient dropping (`--drop-rate X`) until refactoring.<|MERGE_RESOLUTION|>--- conflicted
+++ resolved
@@ -31,11 +31,8 @@
 - Internal optional parameter in n-best list generation that skips empty hypotheses.
 
 ### Fixed
-<<<<<<< HEAD
 - Fast implementation of Select for most cases on CPU
-=======
 - Print "server is listening on port" message after it is accepting connections
->>>>>>> a5463ed1
 - Fix compilation without BLAS installed
 - Providing a single value to vector-like options using the equals sign, e.g. --models=model.npz
 - Fix quiet-translation in marian-server
